--- conflicted
+++ resolved
@@ -304,24 +304,18 @@
       long writeCallsCompletedBeforeGet = writer.getTotalEvents();
 
       PdxInstance result = (PdxInstance) region.get(key);
-<<<<<<< HEAD
-      assertThat(result.getField("id")).isEqualTo(pdxEmployee1.getField("id"));
-      assertThat(result.getField("name")).isEqualTo(pdxEmployee1.getField("name"));
-      assertThat(result.getField("age")).isEqualTo(pdxEmployee1.getField("age"));
-      assertThat(writer.getTotalEvents()).isEqualTo(writeCallsCompletedBeforeGet);
-=======
       assertThat(result.getFieldNames()).hasSize(3);
       assertThat(result.getField("id")).isEqualTo(key);
       assertThat(result.getField("name")).isEqualTo("Emp1");
       assertThat(result.getField("age")).isEqualTo(55);
->>>>>>> ef2ebd70
-    });
-  }
-
-  @Test
-<<<<<<< HEAD
+      assertThat(writer.getTotalEvents()).isEqualTo(writeCallsCompletedBeforeGet);
+    });
+  }
+
+  @Test
   public void getReadsFromDBWithAsyncWriter() throws Exception {
-    createRegion(false, true, true);
+    createTable();
+    createRegionUsingGfsh(false, true, true);
     createJdbcConnection();
     createMapping(REGION_NAME, CONNECTION_NAME);
     server.invoke(() -> {
@@ -346,7 +340,9 @@
       Awaitility.await().atMost(30, TimeUnit.SECONDS).until(() -> {
         assertThat(asyncWriter.getIgnoredEvents()).isEqualTo(1);
       });
-=======
+    });
+  }
+
   public void getReadsFromDBWithPdxClassName() throws Exception {
     createTable();
     createRegionUsingGfsh(true, false, true);
@@ -429,7 +425,6 @@
     client.invoke(() -> {
       ClusterStartupRule.getClientCache().createClientRegionFactory(ClientRegionShortcut.PROXY)
           .create(REGION_NAME);
->>>>>>> ef2ebd70
     });
   }
 
