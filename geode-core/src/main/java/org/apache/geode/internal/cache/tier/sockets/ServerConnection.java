/*
 * Licensed to the Apache Software Foundation (ASF) under one or more contributor license
 * agreements. See the NOTICE file distributed with this work for additional information regarding
 * copyright ownership. The ASF licenses this file to You under the Apache License, Version 2.0 (the
 * "License"); you may not use this file except in compliance with the License. You may obtain a
 * copy of the License at
 *
 * http://www.apache.org/licenses/LICENSE-2.0
 *
 * Unless required by applicable law or agreed to in writing, software distributed under the License
 * is distributed on an "AS IS" BASIS, WITHOUT WARRANTIES OR CONDITIONS OF ANY KIND, either express
 * or implied. See the License for the specific language governing permissions and limitations under
 * the License.
 */
package org.apache.geode.internal.cache.tier.sockets;

import static org.apache.geode.distributed.ConfigurationProperties.SECURITY_CLIENT_ACCESSOR;
import static org.apache.geode.distributed.ConfigurationProperties.SECURITY_CLIENT_ACCESSOR_PP;
import static org.apache.geode.distributed.ConfigurationProperties.SECURITY_CLIENT_AUTHENTICATOR;

import java.io.EOFException;
import java.io.IOException;
import java.lang.reflect.InvocationTargetException;
import java.net.InetAddress;
import java.net.Socket;
import java.net.SocketException;
import java.net.SocketTimeoutException;
import java.nio.ByteBuffer;
import java.nio.channels.ClosedChannelException;
import java.nio.channels.SelectableChannel;
import java.nio.channels.SelectionKey;
import java.nio.channels.Selector;
import java.security.Principal;
import java.util.ArrayList;
import java.util.Map;
import java.util.Properties;
import java.util.Random;
import java.util.concurrent.ConcurrentHashMap;
import java.util.concurrent.LinkedBlockingQueue;
import java.util.concurrent.atomic.AtomicLong;

import org.apache.commons.lang3.mutable.MutableInt;
import org.apache.logging.log4j.Logger;
import org.apache.shiro.subject.Subject;
import org.apache.shiro.util.ThreadState;

import org.apache.geode.CancelException;
import org.apache.geode.DataSerializer;
import org.apache.geode.SystemFailure;
import org.apache.geode.annotations.VisibleForTesting;
import org.apache.geode.annotations.internal.MakeNotStatic;
import org.apache.geode.annotations.internal.MutableForTesting;
import org.apache.geode.cache.UnsupportedVersionException;
import org.apache.geode.cache.client.internal.Connection;
import org.apache.geode.distributed.DistributedSystem;
import org.apache.geode.internal.Assert;
import org.apache.geode.internal.ByteArrayDataInput;
import org.apache.geode.internal.HeapDataOutputStream;
import org.apache.geode.internal.Version;
import org.apache.geode.internal.cache.EventID;
import org.apache.geode.internal.cache.InternalCache;
import org.apache.geode.internal.cache.tier.Acceptor;
import org.apache.geode.internal.cache.tier.CachedRegionHelper;
import org.apache.geode.internal.cache.tier.Command;
import org.apache.geode.internal.cache.tier.CommunicationMode;
import org.apache.geode.internal.cache.tier.InternalClientMembership;
import org.apache.geode.internal.cache.tier.MessageType;
import org.apache.geode.internal.cache.tier.ServerSideHandshake;
import org.apache.geode.internal.cache.tier.sockets.command.Default;
import org.apache.geode.internal.logging.InternalLogWriter;
import org.apache.geode.internal.logging.LogService;
import org.apache.geode.internal.security.AuthorizeRequest;
import org.apache.geode.internal.security.AuthorizeRequestPP;
import org.apache.geode.internal.security.SecurityService;
import org.apache.geode.internal.util.Breadcrumbs;
import org.apache.geode.security.AuthenticationFailedException;
import org.apache.geode.security.AuthenticationRequiredException;
import org.apache.geode.security.GemFireSecurityException;
import org.apache.geode.security.NotAuthorizedException;

/**
 * Provides an implementation for the server socket end of the hierarchical cache connection. Each
 * server connection runs in its own thread to maximize concurrency and improve response times to
 * edge requests
 *
 * @since GemFire 2.0.2
 */
public abstract class ServerConnection implements Runnable {

  protected static final Logger logger = LogService.getLogger();

  /**
   * This is a buffer that we add to client readTimeout value before we cleanup the connection. This
   * buffer time helps prevent EOF in the client instead of SocketTimeout
   */
  private static final int TIMEOUT_BUFFER_FOR_CONNECTION_CLEANUP_MS = 5000;

  private static final String DISALLOW_INTERNAL_MESSAGES_WITHOUT_CREDENTIALS_NAME =
      "geode.disallow-internal-messages-without-credentials";

  /**
   * When true requires some formerly credential-less messages to carry credentials. See GEODE-3249
   * and ServerConnection.isInternalMessage()
   */
  @MutableForTesting
  public static boolean allowInternalMessagesWithoutCredentials =
      !Boolean.getBoolean(DISALLOW_INTERNAL_MESSAGES_WITHOUT_CREDENTIALS_NAME);

  private Map commands;

  protected final SecurityService securityService;

  protected final CacheServerStats stats;

  private final ServerSideHandshakeFactory handshakeFactory = new ServerSideHandshakeFactory();

  // The key is the size of each ByteBuffer. The value is a queue of byte buffers all of that size.
  @MakeNotStatic
  private static final ConcurrentHashMap<Integer, LinkedBlockingQueue<ByteBuffer>> commBufferMap =
      new ConcurrentHashMap<>(4, 0.75f, 1);

  private ServerConnectionCollection serverConnectionCollection;

  private final ProcessingMessageTimer processingMessageTimer = new ProcessingMessageTimer();

  public static ByteBuffer allocateCommBuffer(int size, Socket sock) {
    // I expect that size will almost always be the same value
    if (sock.getChannel() == null) {
      // The socket this commBuffer will be used for is old IO (it has no channel).
      // So the commBuffer should be heap based.
      return ByteBuffer.allocate(size);
    }
    LinkedBlockingQueue<ByteBuffer> q = commBufferMap.get(size);
    ByteBuffer result = null;
    if (q != null) {
      result = q.poll();
    }
    if (result == null) {
      result = ByteBuffer.allocateDirect(size);
    } else {
      result.position(0);
      result.limit(result.capacity());
    }
    return result;
  }

  public static void releaseCommBuffer(ByteBuffer bb) {
    if (bb != null && bb.isDirect()) {
      LinkedBlockingQueue<ByteBuffer> q = commBufferMap.get(bb.capacity());
      if (q == null) {
        q = new LinkedBlockingQueue<>();
        LinkedBlockingQueue<ByteBuffer> oldQ = commBufferMap.putIfAbsent(bb.capacity(), q);
        if (oldQ != null) {
          q = oldQ;
        }
      }
      q.offer(bb);
    }
  }

  public static void emptyCommBufferPool() {
    for (LinkedBlockingQueue<ByteBuffer> q : commBufferMap.values()) {
      q.clear();
    }
  }

  Socket theSocket;
  private ByteBuffer commBuffer;
  protected final CachedRegionHelper crHelper;
  protected String name;

  // IMPORTANT: if new messages are added change setHandshake to initialize them
  // to the correct Version for serializing to the client
  private Message requestMessage = new Message(2, Version.CURRENT);
  private final Message replyMessage = new Message(1, Version.CURRENT);
  private final Message responseMessage = new Message(1, Version.CURRENT);
  private final Message errorMessage = new Message(1, Version.CURRENT);

  // IMPORTANT: if new messages are added change setHandshake to initialize them
  // to the correct Version for serializing to the client
  private final ChunkedMessage queryResponseMessage = new ChunkedMessage(2, Version.CURRENT);
  private final ChunkedMessage chunkedResponseMessage = new ChunkedMessage(1, Version.CURRENT);
  private final ChunkedMessage executeFunctionResponseMessage =
      new ChunkedMessage(1, Version.CURRENT);
  private final ChunkedMessage registerInterestResponseMessage =
      new ChunkedMessage(1, Version.CURRENT);
  private final ChunkedMessage keySetResponseMessage = new ChunkedMessage(1, Version.CURRENT);

  @Deprecated
  private final InternalLogWriter logWriter;
  @Deprecated
  private final InternalLogWriter securityLogWriter;

  final Acceptor acceptor;

  /**
   * Handshake reference uniquely identifying a client
   */
  protected ServerSideHandshake handshake;
  private int handshakeTimeout;
  private final Object handshakeMonitor = new Object();

  /*
   * This timeout is request specific which come with message itself Otherwise, timeout which comes
   * during handshake is used.
   */
  private volatile int requestSpecificTimeout = -1;

  /**
   * Tracks the id of the most recent batch to which a reply has been sent
   */
  private int latestBatchIdReplied = -1;

  /**
   * Client identity from handshake
   */
  private ClientProxyMembershipID proxyId;

  private byte[] memberIdByteArray;

  /**
   * Authorize client requests using this object. This is set when each operation on this connection
   * is authorized in post-operation phase.
   */
  private AuthorizeRequestPP postAuthzRequest;

  /**
   * The communication mode for this {@code ServerConnection}. Valid types include
   * 'client-server', 'gateway-gateway' and 'monitor-server'.
   */
  protected final CommunicationMode communicationMode;

  @MakeNotStatic
  private static final ConcurrentHashMap<ClientProxyMembershipID, ClientUserAuths> proxyIdVsClientUserAuths =
      new ConcurrentHashMap<>();


  private ClientUserAuths clientUserAuths;

  // this is constant(server and client) for first user request, after that it is random
  // this also need to send in handshake
  private long connectionId = Connection.DEFAULT_CONNECTION_ID;

  private final Random randomConnectionIdGen;

  private Part securePart;

  protected Principal principal;

  private MessageIdExtractor messageIdExtractor = new MessageIdExtractor();

  /**
   * A debug flag used for testing Backward compatibility
   */
  @MutableForTesting
  private static boolean TEST_VERSION_AFTER_HANDSHAKE_FLAG;

  /**
   * Creates a new {@code ServerConnection} that processes messages received from an edge
   * client over a given {@code Socket}.
   */
  public ServerConnection(final Socket socket, final InternalCache internalCache,
      final CachedRegionHelper cachedRegionHelper, final CacheServerStats stats,
      final int hsTimeout, final int socketBufferSize, final String communicationModeStr,
      final byte communicationMode, final Acceptor acceptor,
      final SecurityService securityService) {
    StringBuilder buffer = new StringBuilder(100);
    if (acceptor.isGatewayReceiver()) {
      buffer.append("GatewayReceiver connection from [");
    } else {
      buffer.append("Server connection from [");
    }
    buffer.append(communicationModeStr).append(" host address=")
        .append(socket.getInetAddress().getHostAddress()).append("; ").append(communicationModeStr)
        .append(" port=").append(socket.getPort()).append("]");
    name = buffer.toString();

    this.stats = stats;
    this.acceptor = acceptor;
    crHelper = cachedRegionHelper;
    logWriter = (InternalLogWriter) internalCache.getLogger();
    securityLogWriter = (InternalLogWriter) internalCache.getSecurityLoggerI18n();
    this.communicationMode = CommunicationMode.fromModeNumber(communicationMode);
    principal = null;
    postAuthzRequest = null;
    randomConnectionIdGen = new Random(hashCode());

    this.securityService = securityService;

    final boolean isDebugEnabled = logger.isDebugEnabled();
    try {
      theSocket = socket;
      theSocket.setSendBufferSize(socketBufferSize);
      theSocket.setReceiveBufferSize(socketBufferSize);

      if (isDebugEnabled) {
        logger.debug(
            "{}: Accepted client connection from {}[client host name={}; client host address={}; client port={}]",
            getName(), communicationModeStr, socket.getInetAddress().getCanonicalHostName(),
            socket.getInetAddress().getHostAddress(), socket.getPort());
      }
      handshakeTimeout = hsTimeout;
    } catch (Exception e) {
      if (isDebugEnabled) {
        logger.debug("While creating server connection", e);
      }
    }
  }

  public Acceptor getAcceptor() {
    return acceptor;
  }

  private static final ThreadLocal<Byte> executeFunctionOnLocalNodeOnly =
      ThreadLocal.withInitial(() -> (byte) 0x00);

  public static void executeFunctionOnLocalNodeOnly(Byte value) {
    byte b = value;
    executeFunctionOnLocalNodeOnly.set(b);
  }

  public static Byte isExecuteFunctionOnLocalNodeOnly() {
    return executeFunctionOnLocalNodeOnly.get();
  }

  private boolean verifyClientConnection() {
    synchronized (handshakeMonitor) {
      if (handshake == null) {
        ServerSideHandshake readHandshake;
        try {
          readHandshake = handshakeFactory.readHandshake(getSocket(), getHandShakeTimeout(),
              getCommunicationMode(), getDistributedSystem(), getSecurityService());

        } catch (SocketTimeoutException timeout) {
          logger.warn("{}: Handshake reply code timeout, not received with in {} ms",
              getName(), handshakeTimeout);
          failConnectionAttempt();
          return false;
        } catch (EOFException | SocketException e) {
          // no need to warn client just gave up on this server before we could
          // handshake
          logger.info("{} {}", getName(), e);
          failConnectionAttempt();
          return false;
        } catch (IOException e) {
          logger.warn(getName() + ": Received no handshake reply code",
              e);
          failConnectionAttempt();
          return false;
        } catch (AuthenticationRequiredException | AuthenticationFailedException ex) {
          handleHandshakeAuthenticationException(ex);
          return false;
        } catch (UnsupportedVersionException uve) {
          // Server logging
          logger.warn("{} {}", getName(), uve.getMessage(), uve);
          handleHandshakeException(uve);
          return false;
        } catch (Exception ex) {
          logger.warn("{} {}", getName(), ex.getLocalizedMessage());
          handleHandshakeException(ex);
          return false;
        }

        setHandshake(readHandshake);
        setProxyId(readHandshake.getMembershipId());
        if (readHandshake.getVersion().compareTo(Version.GFE_65) < 0
            || getCommunicationMode().isWAN()) {
          try {
            setAuthAttributes();

          } catch (AuthenticationRequiredException | AuthenticationFailedException ex) {
            handleHandshakeAuthenticationException(ex);
            return false;
          } catch (Exception ex) {
            logger.warn("{} {}", getName(), ex.getLocalizedMessage());
            handleHandshakeException(ex);
            return false;
          }
        }

        // readHandshake will establish a handshake object in this ServerConnection
        if (handshake.isOK()) {
          try {
            return processHandShake();
          } catch (CancelException e) {
            if (!crHelper.isShutdown()) {
              logger.warn(getName() + ": Unexpected cancellation: ", e);
            }
            cleanup();
            return false;
          }
        }
        // is this branch ever taken?
        crHelper.checkCancelInProgress(null);
        logger.warn("Received Unknown handshake reply code.");
        refuseHandshake("Received Unknown handshake reply code.", Handshake.REPLY_INVALID);
        return false;
      }
    }
    return true;
  }

  private void failConnectionAttempt() {
    stats.incFailedConnectionAttempts();
    cleanup();
  }

  private void handleHandshakeException(Exception ex) {
    refuseHandshake(ex.getMessage(), Handshake.REPLY_REFUSED);
    failConnectionAttempt();
  }

  private void handleHandshakeAuthenticationException(Exception ex) {
    if (ex instanceof AuthenticationRequiredException) {
      AuthenticationRequiredException noauth = (AuthenticationRequiredException) ex;
      String exStr = noauth.getLocalizedMessage();
      if (noauth.getCause() != null) {
        exStr += " : " + noauth.getCause().getLocalizedMessage();
      }
      if (securityLogWriter.warningEnabled()) {
        securityLogWriter.warning(String.format("%s",
            getName() + ": Security exception: " + exStr));
      }
      refuseHandshake(noauth.getMessage(), Handshake.REPLY_EXCEPTION_AUTHENTICATION_REQUIRED);
      failConnectionAttempt();
    } else if (ex instanceof AuthenticationFailedException) {
      AuthenticationFailedException failed = (AuthenticationFailedException) ex;
      String exStr = failed.getLocalizedMessage();
      if (failed.getCause() != null) {
        exStr += " : " + failed.getCause().getLocalizedMessage();
      }
      if (securityLogWriter.warningEnabled()) {
        securityLogWriter.warning(String.format("%s",
            getName() + ": Security exception: " + exStr));
      }
      refuseHandshake(failed.getMessage(), Handshake.REPLY_EXCEPTION_AUTHENTICATION_FAILED);
      failConnectionAttempt();
    } else {
      logger.warn(
          "Unexpected exception type in ServerConnection handleHandshakeAuthenticationException");
      throw new RuntimeException(
          "Invalid exception type, must be either AuthenticationRequiredException or AuthenticationFailedException",
          ex);
    }
  }

  protected Map getCommands() {
    return commands;
  }

  protected Socket getSocket() {
    return theSocket;
  }

  private int getHandShakeTimeout() {
    return handshakeTimeout;
  }

  protected DistributedSystem getDistributedSystem() {
    return getCache().getDistributedSystem();
  }

  public InternalCache getCache() {
    return crHelper.getCache();
  }

  public ServerSideHandshake getHandshake() {
    return handshake;
  }

  public void setHandshake(ServerSideHandshake handshake) {
    this.handshake = handshake;
    Version v = handshake.getVersion();

    replyMessage.setVersion(v);
    requestMessage.setVersion(v);
    responseMessage.setVersion(v);
    errorMessage.setVersion(v);

    queryResponseMessage.setVersion(v);
    chunkedResponseMessage.setVersion(v);
    executeFunctionResponseMessage.setVersion(v);
    registerInterestResponseMessage.setVersion(v);
    keySetResponseMessage.setVersion(v);
  }

  void setRequestMessage(Message requestMessage) {
    this.requestMessage = requestMessage;
  }

  public Version getClientVersion() {
    return handshake.getVersion();
  }

  protected void setProxyId(ClientProxyMembershipID proxyId) {
    this.proxyId = proxyId;
    memberIdByteArray = EventID.getMembershipId(proxyId);
    name = "Server connection from [" + proxyId + "; port=" + theSocket.getPort() + "]";
  }

  protected void setPrincipal(Principal principal) {
    this.principal = principal;
  }

  private long setUserAuthorizeAndPostAuthorizeRequest(AuthorizeRequest authzRequest,
      AuthorizeRequestPP postAuthzRequest) throws IOException {
    UserAuthAttributes userAuthAttr = new UserAuthAttributes(authzRequest, postAuthzRequest);
    if (clientUserAuths == null) {
      initializeClientUserAuths();
    }
    try {
      return clientUserAuths.putUserAuth(userAuthAttr);
    } catch (NullPointerException exception) {
      if (isTerminated()) {
        throw new IOException("Server connection is terminated.");
      }
      throw exception;
    }
  }

  @Deprecated
  public InternalLogWriter getSecurityLogWriter() {
    return securityLogWriter;
  }

  private SecurityService getSecurityService() {
    return securityService;
  }

  private boolean incedCleanupTableRef;
  private boolean incedCleanupProxyIdTableRef;

  private final Object chmLock = new Object();
  private boolean chmRegistered;

  private Map<ServerSideHandshake, MutableInt> getCleanupTable() {
    return acceptor.getClientHealthMonitor().getCleanupTable();
  }

  private Map<ClientProxyMembershipID, MutableInt> getCleanupProxyIdTable() {
    return acceptor.getClientHealthMonitor().getCleanupProxyIdTable();
  }

  boolean processHandShake() {
    boolean result = false;
    boolean clientJoined = false;

    final boolean isDebugEnabled = logger.isDebugEnabled();
    try {
      synchronized (getCleanupTable()) {
        MutableInt numRefs = getCleanupTable().get(handshake);
        byte endpointType = (byte) 0;
        int queueSize = 0;

        if (proxyId.isDurable()) {
          if (isDebugEnabled) {
            logger.debug("looking if the Proxy existed for this durable client or not :{}",
                proxyId);
          }
          CacheClientProxy proxy =
              getAcceptor().getCacheClientNotifier().getClientProxy(proxyId);
          if (proxy != null && proxy.waitRemoval()) {
            proxy = getAcceptor().getCacheClientNotifier().getClientProxy(proxyId);
          }
          if (proxy != null) {
            if (isDebugEnabled) {
              logger.debug("Proxy existed for this durable client :{} and proxy : {}", proxyId,
                  proxy);
            }
            if (proxy.isPrimary()) {
              endpointType = (byte) 2;
              queueSize = proxy.getQueueSize();
            } else {
              endpointType = (byte) 1;
              queueSize = proxy.getQueueSize();
            }
          }
          if (numRefs == null) {
            // Check whether this is a durable client first. A durable client with
            // the same id is not allowed. In this case, reject the client.
            if (proxy != null && !proxy.isPaused()) {
              // The handshake refusal message must be smaller than 127 bytes.
              String handshakeRefusalMessage =
                  String.format("Duplicate durable clientId (%s)", proxyId.getDurableId());
              logger.warn("{} : {}", name, handshakeRefusalMessage);
              refuseHandshake(handshakeRefusalMessage,
                  Handshake.REPLY_EXCEPTION_DUPLICATE_DURABLE_CLIENT);
              return result;
            }
          }
        }
        if (numRefs != null) {
          if (acceptHandShake(endpointType, queueSize)) {
            numRefs.increment();
            incedCleanupTableRef = true;
            result = true;
          }
          return result;
        }
        if (acceptHandShake(endpointType, queueSize)) {
          clientJoined = true;
          getCleanupTable().put(handshake, new MutableInt(1));
          incedCleanupTableRef = true;
          stats.incCurrentClients();
          result = true;
        }
        return result;
      }
    } finally {
      if (isTerminated() || !result) {
        return false;
      }
      boolean registerClient = false;
      synchronized (getCleanupProxyIdTable()) {
        MutableInt numRefs = getCleanupProxyIdTable().get(proxyId);
        if (numRefs != null) {
          numRefs.increment();
        } else {
          registerClient = true;
          getCleanupProxyIdTable().put(proxyId, new MutableInt(1));
        }
        incedCleanupProxyIdTableRef = true;
      }

      if (isDebugEnabled) {
        logger.debug("{}registering client {}", registerClient ? "" : "not ", proxyId);
      }
      crHelper.checkCancelInProgress(null);
      if (clientJoined && isFiringMembershipEvents()) {
        InternalClientMembership.notifyClientJoined(proxyId.getDistributedMember());
      }

      ClientHealthMonitor chm = acceptor.getClientHealthMonitor();
      synchronized (chmLock) {
        chmRegistered = true;
      }
      if (registerClient) {
        chm.registerClient(proxyId);
      }
      serverConnectionCollection = chm.addConnection(proxyId, this);
      acceptor.getConnectionListener().connectionOpened(registerClient, communicationMode);
    }
  }

  private boolean isFiringMembershipEvents() {
    return acceptor.isRunning()
        && !acceptor.getCachedRegionHelper().getCache().isClosed()
        && !acceptor.getCachedRegionHelper().getCache().getCancelCriterion().isCancelInProgress();
  }

  private void refuseHandshake(String message, byte exception) {
    try {
      acceptor.refuseHandshake(theSocket.getOutputStream(), message, exception);
    } catch (IOException ignore) {
    } finally {
      stats.incFailedConnectionAttempts();
      cleanup();
    }
  }

  private boolean acceptHandShake(byte endpointType, int queueSize) {
    return doHandShake(endpointType, queueSize) && handshakeAccepted();
  }

  protected abstract boolean doHandShake(byte epType, int qSize);

  private boolean handshakeAccepted() {
    if (logger.isDebugEnabled()) {
      logger.debug("{}: Accepted handshake", name);
    }

    if (communicationMode == CommunicationMode.ClientToServerForQueue) {
      stats.incCurrentQueueConnections();
    } else {
      stats.incCurrentClientConnections();
    }
    return true;
  }

  public void setCq(String cqName, boolean isDurable) throws Exception {
    final boolean isDebugEnabled = logger.isDebugEnabled();
    if (requestMessage.isSecureMode()) {
      if (isDebugEnabled) {
        logger.debug("setCq() security header found registering CQname = {}", cqName);
      }
      try {
        byte[] secureBytes = requestMessage.getSecureBytes();

        secureBytes = handshake.getEncryptor().decryptBytes(secureBytes);
        AuthIds aIds = new AuthIds(secureBytes);

        long uniqueId = aIds.getUniqueId();

        CacheClientProxy proxy =
            getAcceptor().getCacheClientNotifier().getClientProxy(proxyId);

        if (proxy != null) {
          proxy.setCQVsUserAuth(cqName, uniqueId, isDurable);
        }
      } catch (Exception ex) {
        if (isDebugEnabled) {
          logger.debug("While setting cq got exception ", ex);
        }
        throw ex;
      }
    } else {
      if (isDebugEnabled) {
        logger.debug("setCq() security header is not found ");
      }
    }
  }

  public void removeCq(String cqName, boolean isDurable) {
    final boolean isDebugEnabled = logger.isDebugEnabled();
    if (requestMessage.isSecureMode()) {
      if (isDebugEnabled) {
        logger.debug("removeCq() security header found registering CQname = {}", cqName);
      }
      try {
        clientUserAuths.removeUserAuthAttributesForCq(cqName, isDurable);
      } catch (Exception ex) {
        if (isDebugEnabled) {
          logger.debug("While setting cq got exception ", ex);
        }
      }
    } else {
      if (isDebugEnabled) {
        logger.debug("removeCq() security header is not found");
      }
    }
  }

  /**
   * @return whether this is a connection to a client, regardless of protocol.
   */
  public boolean isClientServerConnection() {
    return communicationMode.isClientToServerOrSubscriptionFeed();
  }

  private boolean clientDisconnectedCleanly;
  private Throwable clientDisconnectedException;
  private int failureCount;
  private volatile boolean processMessages = true;

  public boolean getProcessMessages() {
    return processMessages;
  }

  @VisibleForTesting
  void setProcessMessages(boolean processMessages) {
    this.processMessages = processMessages;
  }

  protected void doHandshake() {
    if (verifyClientConnection()) {
      initializeCommands();
      if (!getCommunicationMode().isWAN()) {
        initializeClientUserAuths();
      }
    }
    if (TEST_VERSION_AFTER_HANDSHAKE_FLAG) {
      short testVersionAfterHandshake = 4;
      Assert.assertTrue(handshake.getVersion().ordinal() == testVersionAfterHandshake,
          "Found different version after handshake");
      TEST_VERSION_AFTER_HANDSHAKE_FLAG = false;
    }
  }

  void doNormalMessage() {
    if (serverConnectionCollection == null) {
      logger.warn("Continued processing ServerConnection after handshake failed");
      processMessages = false;
      return;
    }
    Message message = BaseCommand.readRequest(this);
    if (!serverConnectionCollection.incrementConnectionsProcessing()) {
      // Client is being disconnected, don't try to process message.
      processMessages = false;
      return;
    }

    ThreadState threadState = null;
    try {
      if (message != null) {
        // Since this thread is not interrupted when the cache server is shutdown, test again after
        // a message has been read. This is a bit of a hack. I think this thread should be
        // interrupted, but currently AcceptorImpl doesn't keep track of the threads that it
        // launches.
        if (!processMessages || crHelper.isShutdown()) {
          if (logger.isDebugEnabled()) {
            logger.debug("{} ignoring message of type {} from client {} due to shutdown.",
                getName(), MessageType.getString(message.getMessageType()), proxyId);
          }
          return;
        }

        if (message.getMessageType() != MessageType.PING) {
          // check for invalid number of message parts
          if (message.getNumberOfParts() <= 0) {
            failureCount++;
            if (failureCount > 3) {
              processMessages = false;
              return;
            }
            return;
          }
        }

        if (logger.isTraceEnabled()) {
          logger.trace("{} received {} with txid {}", getName(),
              MessageType.getString(message.getMessageType()), message.getTransactionId());
          if (message.getTransactionId() < -1) {
            message.setTransactionId(-1);
          }
        }

        if (message.getMessageType() != MessageType.PING) {
          // we have a real message (non-ping),
          // so let's call receivedPing to let the CHM know client is busy
          acceptor.getClientHealthMonitor().receivedPing(proxyId);
        }
        Command command = getCommand(message.getMessageType());
        if (command == null) {
          command = Default.getCommand();
        }

        // if a subject exists for this uniqueId, binds the subject to this thread so that we can do
        // authorization later
        if (securityService.isIntegratedSecurity()
            && !isInternalMessage(requestMessage, allowInternalMessagesWithoutCredentials)
            && !communicationMode.isWAN()) {
          long uniqueId = getUniqueId();
          String messageType = MessageType.getString(requestMessage.getMessageType());
          Subject subject = clientUserAuths.getSubject(uniqueId);
          if (subject != null) {
            threadState = securityService.bindSubject(subject);
            logger.debug("Bound {} with uniqueId {} for message {} with {}", subject.getPrincipal(),
                uniqueId, messageType, getName());
          } else if (uniqueId == 0) {
            logger.debug("No unique ID yet. {}, {}", messageType, getName());
          } else {
            logger.error("Failed to bind the subject of uniqueId {} for message {} with {}",
                uniqueId, messageType, getName());
            throw new AuthenticationRequiredException("Failed to find the authenticated user.");
          }
        }

        command.execute(message, this, securityService);
      }
    } finally {
      // Keep track of the fact that a message is no longer being
      // processed.
      serverConnectionCollection.connectionsProcessing.decrementAndGet();
      setNotProcessingMessage();
      clearRequestMessage();
      if (threadState != null) {
        threadState.clear();
      }
    }
  }

  private final Object terminationLock = new Object();
  private boolean terminated;

  public boolean isTerminated() {
    synchronized (terminationLock) {
      return terminated;
    }
  }

  private void cleanClientAuths() {
    if (clientUserAuths != null) {
      clientUserAuths.cleanup(false);
    }
  }

  // package access allowed so AcceptorImpl can call
  void handleTermination() {
    if (crHelper.isShutdown()) {
      setClientDisconnectCleanly();
    }
    handleTermination(false);
  }

  void handleTermination(boolean timedOut) {
    synchronized (terminationLock) {
      if (terminated) {
        return;
      }
      terminated = true;
    }
    setNotProcessingMessage();
    boolean clientDeparted = false;
    boolean cleanupStats = false;
    synchronized (getCleanupTable()) {
      if (incedCleanupTableRef) {
        incedCleanupTableRef = false;
        cleanupStats = true;
        MutableInt numRefs = getCleanupTable().get(handshake);
        if (numRefs != null) {
          numRefs.decrement();
          if (numRefs.intValue() <= 0) {
            clientDeparted = true;
            getCleanupTable().remove(handshake);
            stats.decCurrentClients();
          }
        }
        if (communicationMode == CommunicationMode.ClientToServerForQueue) {
          stats.decCurrentQueueConnections();
        } else {
          stats.decCurrentClientConnections();
        }
      }
    }

    boolean unregisterClient = false;
    synchronized (getCleanupProxyIdTable()) {
      if (incedCleanupProxyIdTableRef) {
        incedCleanupProxyIdTableRef = false;
        MutableInt numRefs = getCleanupProxyIdTable().get(proxyId);
        if (numRefs != null) {
          numRefs.decrement();
          if (numRefs.intValue() <= 0) {
            unregisterClient = true;
            getCleanupProxyIdTable().remove(proxyId);
            // here we can remove entry multiuser map for client
            proxyIdVsClientUserAuths.remove(proxyId);
          }
        }
      }
    }
    cleanup(timedOut);
    if (getAcceptor().isRunning()) {
      // If the client has departed notify bridge membership and unregister it from
      // the heartbeat monitor; other wise just remove the connection.
      if (clientDeparted && isFiringMembershipEvents()) {
        if (clientDisconnectedCleanly && !forceClientCrashEvent) {
          InternalClientMembership.notifyClientLeft(proxyId.getDistributedMember());
        } else {
          InternalClientMembership.notifyClientCrashed(proxyId.getDistributedMember());
        }
        // The client has departed. Remove this last connection and unregister it.
      }
    }

    boolean needsUnregister = false;
    synchronized (chmLock) {
      if (chmRegistered) {
        needsUnregister = true;
        chmRegistered = false;
      }
    }
    if (unregisterClient) {
      // last serverconnection call all close on auth objects
      cleanClientAuths();
    }
    clientUserAuths = null;
    if (needsUnregister) {
      acceptor.getClientHealthMonitor().removeConnection(proxyId, this);
      if (unregisterClient) {
        acceptor.getClientHealthMonitor().unregisterClient(proxyId, getAcceptor(),
            clientDisconnectedCleanly, clientDisconnectedException);
      }
    }

    if (cleanupStats) {
      acceptor.getConnectionListener().connectionClosed(clientDeparted, communicationMode);
    }
  }

  protected abstract void doOneMessage();

  private void initializeClientUserAuths() {
    clientUserAuths = getClientUserAuths(proxyId);
  }

  static ClientUserAuths getClientUserAuths(ClientProxyMembershipID proxyId) {
    ClientUserAuths clientUserAuths = new ClientUserAuths(proxyId.hashCode());
    ClientUserAuths returnedClientUserAuths =
        proxyIdVsClientUserAuths.putIfAbsent(proxyId, clientUserAuths);

    if (returnedClientUserAuths == null) {
      return clientUserAuths;
    }
    return returnedClientUserAuths;
  }

  void initializeCommands() {
    // The commands are cached here, but are just referencing the ones
    // stored in the CommandInitializer
    commands = CommandInitializer.getCommands(this);
  }

  private Command getCommand(Integer messageType) {
    return (Command) commands.get(messageType);
  }

  public void removeUserAuth(Message message, boolean keepAlive) {
    try {
      byte[] secureBytes = message.getSecureBytes();

      secureBytes = handshake.getEncryptor().decryptBytes(secureBytes);

      // need to decrypt it first then get connectionid
      AuthIds aIds = new AuthIds(secureBytes);

      long connId = aIds.getConnectionId();

      if (connId != connectionId) {
        throw new AuthenticationFailedException("Authentication failed");
      }

      try {
        // first try integrated security
        boolean removed = clientUserAuths.removeSubject(aIds.getUniqueId());

        // if not successful, try the old way
        if (!removed) {
          clientUserAuths.removeUserId(aIds.getUniqueId(), keepAlive);
        }
      } catch (NullPointerException exception) {
        logger.debug("Exception", exception);
      }
    } catch (Exception exception) {
      throw new AuthenticationFailedException("Authentication failed", exception);
    }
  }

  public byte[] setCredentials(Message message) {
    try {
      // need to get connection id from secure part of message, before that need to insure
      // encryption of id
      // need to check here, whether it matches with serverConnection id or not
      // need to decrypt bytes if its in DH mode
      // need to get properties of credentials(need to remove extra stuff if something is there from
      // client)
      // need to generate unique-id for client
      // need to send back in response with encryption
      if (!AcceptorImpl.isAuthenticationRequired() && message.isSecureMode()) {
        /*
         * This means that client and server VMs have different security settings. The server does
         * not have any security settings specified while client has.
         *
         * Here, should we just ignore this and send the dummy security part (connectionId, userId)
         * in the response (in this case, client needs to know that it is not expected to read any
         * security part in any of the server response messages) or just throw an exception
         * indicating bad configuration?
         */
        // This is a CREDENTIALS_NORMAL case.;
        return new byte[0];
      }
      if (!message.isSecureMode()) {
        throw new AuthenticationFailedException("Authentication failed");
      }

      byte[] secureBytes = message.getSecureBytes();

      secureBytes = handshake.getEncryptor().decryptBytes(secureBytes);

      // need to decrypt it first then get connectionid
      AuthIds aIds = new AuthIds(secureBytes);

      long connId = aIds.getConnectionId();

      if (connId != connectionId) {
        throw new AuthenticationFailedException("Authentication failed");
      }

      byte[] credBytes = message.getPart(0).getSerializedForm();

      credBytes = handshake.getEncryptor().decryptBytes(credBytes);

      ByteArrayDataInput dinp = new ByteArrayDataInput(credBytes);
      Properties credentials = DataSerializer.readProperties(dinp);

      // When here, security is enforced on server, if login returns a subject, then it's the newly
      // integrated security, otherwise, do it the old way.
      long uniqueId;

      DistributedSystem system = getDistributedSystem();
      String methodName = system.getProperties().getProperty(SECURITY_CLIENT_AUTHENTICATOR);

      Object principal = Handshake.verifyCredentials(methodName, credentials,
          system.getSecurityProperties(), (InternalLogWriter) system.getLogWriter(),
          (InternalLogWriter) system.getSecurityLogWriter(), proxyId.getDistributedMember(),
          securityService);
      if (principal instanceof Subject) {
        Subject subject = (Subject) principal;
        uniqueId = clientUserAuths.putSubject(subject);
      } else {
        // this sets principal in map as well....
        uniqueId = getUniqueId((Principal) principal);
      }

      // create secure part which will be send in response
      return encryptId(uniqueId);
    } catch (AuthenticationFailedException | AuthenticationRequiredException exception) {
      throw exception;
    } catch (Exception exception) {
      throw new AuthenticationFailedException("REPLY_REFUSED", exception);
    }
  }

  @VisibleForTesting
  protected ClientUserAuths getClientUserAuths() {
    return clientUserAuths;
  }

  private void setSecurityPart() {
    try {
      connectionId = randomConnectionIdGen.nextLong();
      securePart = new Part();
      byte[] id = encryptId(connectionId);
      securePart.setPartState(id, false);
    } catch (Exception ex) {
      logger.warn("Server failed to encrypt data " + ex);
      throw new GemFireSecurityException("Server failed to encrypt response message.");
    }
  }

  /**
   * MessageType of the messages (typically internal commands) which do not need to participate in
   * security should be added in the following if block.
   */
  public Part updateAndGetSecurityPart() {
    // need to take care all message types here
    if (AcceptorImpl.isAuthenticationRequired()
        && handshake.getVersion().compareTo(Version.GFE_65) >= 0
        && !communicationMode.isWAN() && !requestMessage.getAndResetIsMetaRegion()
        && !isInternalMessage(requestMessage, allowInternalMessagesWithoutCredentials)) {
      setSecurityPart();
      return securePart;
    }
    if (AcceptorImpl.isAuthenticationRequired() && logger.isDebugEnabled()) {
      logger.debug(
          "ServerConnection.updateAndGetSecurityPart() not adding security part for message type {}",
          MessageType.getString(requestMessage.messageType));
    }
    return null;
  }

  public boolean isInternalMessage(Message message, boolean allowOldInternalMessages) {
    int messageType = message.getMessageType();
    boolean isInternalMessage = messageType == MessageType.PING
        || messageType == MessageType.REQUEST_EVENT_VALUE || messageType == MessageType.MAKE_PRIMARY
        || messageType == MessageType.REMOVE_USER_AUTH || messageType == MessageType.CLIENT_READY
        || messageType == MessageType.SIZE || messageType == MessageType.TX_FAILOVER
        || messageType == MessageType.TX_SYNCHRONIZATION || messageType == MessageType.COMMIT
        || messageType == MessageType.ROLLBACK || messageType == MessageType.CLOSE_CONNECTION
        || messageType == MessageType.INVALID || messageType == MessageType.PERIODIC_ACK
        || messageType == MessageType.GET_CLIENT_PR_METADATA
        || messageType == MessageType.GET_CLIENT_PARTITION_ATTRIBUTES;

    // we allow older clients to not send credentials for a handful of messages if and only if a
    // system property is set. This allows a rolling upgrade to be performed.
    if (!isInternalMessage && allowOldInternalMessages) {
      isInternalMessage = messageType == MessageType.GETCQSTATS_MSG_TYPE
          || messageType == MessageType.MONITORCQ_MSG_TYPE
          || messageType == MessageType.REGISTER_DATASERIALIZERS
          || messageType == MessageType.REGISTER_INSTANTIATORS
          || messageType == MessageType.ADD_PDX_TYPE
          || messageType == MessageType.GET_PDX_ID_FOR_TYPE
          || messageType == MessageType.GET_PDX_TYPE_BY_ID
          || messageType == MessageType.GET_FUNCTION_ATTRIBUTES
          || messageType == MessageType.ADD_PDX_ENUM
          || messageType == MessageType.GET_PDX_ID_FOR_ENUM
          || messageType == MessageType.GET_PDX_ENUM_BY_ID
          || messageType == MessageType.GET_PDX_TYPES || messageType == MessageType.GET_PDX_ENUMS;
    }
    return isInternalMessage;
  }

  @Override
  public void run() {
<<<<<<< HEAD
    setOwner();
    initializeThreadLocalPartCache();

=======
>>>>>>> af9d8031
    if (getAcceptor().isSelector()) {
      boolean finishedMessage = false;
      try {
        stats.decThreadQueueSize();
        if (!isTerminated()) {
          getAcceptor().setTLCommBuffer();
          doOneMessage();
          if (processMessages && !crHelper.isShutdown()) {
            // finished message so reregister
            registerWithSelector();
            finishedMessage = true;
          }
        }
      } catch (ClosedChannelException | CancelException ignore) {
        // ok shutting down
      } catch (IOException ex) {
        logger.warn("Unexpected Exception", ex);
        setClientDisconnectedException(ex);
      } catch (AuthenticationRequiredException ex) {
        logger.warn("Unexpected Exception", ex);
      } finally {
        getAcceptor().releaseTLCommBuffer();
        setNotProcessingMessage();
        // unset request specific timeout
        unsetRequestSpecificTimeout();
        if (!finishedMessage) {
          try {
            handleTermination();
          } catch (CancelException e) {
            // ignore
          }
        }
      }
    } else {
      try {
        while (processMessages && !crHelper.isShutdown()) {
          try {
            doOneMessage();
          } catch (CancelException e) {
            // allow finally block to handle termination
          } finally {
            unsetRequestSpecificTimeout();
            Breadcrumbs.clearBreadcrumb();
          }
        }
      } finally {
        try {
          unsetRequestSpecificTimeout();
          handleTermination();
          DistributedSystem.releaseThreadsSockets();
        } catch (CancelException e) {
          // ignore
        }
      }
    }
  }

  private static final ThreadLocal<PartCache> partCacheReference = new ThreadLocal<>();

  /**
   * Used to cache HeapDataOutputStreams used by Parts.
   * The cache is kept as a thread local on a thread being used by a ServerConnection instance.
   */
  public static class PartCache {
    private int idx = -1;
    private static final int MAX_CACHE_SIZE = 7;
    private final HeapDataOutputStream[] hdosCache = new HeapDataOutputStream[MAX_CACHE_SIZE];
    private static final int MAX_CACHED_BYTE_ARRAY_SIZE = 1024;
    private final ArrayList<byte[]>[] byteArrayCache = new ArrayList[MAX_CACHED_BYTE_ARRAY_SIZE];

    public HeapDataOutputStream pollHeapDataOutputStream() {
      if (idx < 0) {
        return null;
      }
      HeapDataOutputStream result = hdosCache[idx];
      hdosCache[idx] = null;
      idx--;
      return result;
    }

    public void offer(HeapDataOutputStream hdos) {
      if (idx < hdosCache.length - 1) {
        idx++;
        hdos.reset();
        hdosCache[idx] = hdos;
      } else {
        hdos.close();
      }
    }

    public byte[] pollByteArray(int length) {
      if (length > MAX_CACHED_BYTE_ARRAY_SIZE - 1) {
        return null;
      }
      ArrayList<byte[]> listOfByteArrays = byteArrayCache[length];
      if (listOfByteArrays == null || listOfByteArrays.isEmpty()) {
        return null;
      }
      return listOfByteArrays.remove(listOfByteArrays.size() - 1);
    }

    public boolean offer(byte[] byteArray) {
      if (byteArray.length > MAX_CACHED_BYTE_ARRAY_SIZE - 1) {
        return false;
      }
      ArrayList<byte[]> listOfByteArrays = byteArrayCache[byteArray.length];
      if (listOfByteArrays == null) {
        listOfByteArrays = new ArrayList<>();
        byteArrayCache[byteArray.length] = listOfByteArrays;
      }
      listOfByteArrays.add(byteArray);
      return true;
    }
  }

  /**
   * Ensure that the calling thread has a PartCache
   */
  private void initializeThreadLocalPartCache() {
    if (partCacheReference.get() == null) {
      partCacheReference.set(new PartCache());
    }
  }

  public static byte[] allocatePartByteArray(int allocSize) {
    PartCache partCache = partCacheReference.get();
    byte[] result = null;
    if (partCache != null) {
      result = partCache.pollByteArray(allocSize);
    }
    if (result == null) {
      result = new byte[allocSize];
    }
    return result;
  }

  public static void releasePart(byte[] byteArray) {
    PartCache partCache = partCacheReference.get();
    if (partCache != null) {
      partCache.offer(byteArray);
    }
  }

  public static HeapDataOutputStream allocatePart(int allocSize, Version version) {
    PartCache partCache = partCacheReference.get();
    HeapDataOutputStream result = null;
    if (partCache != null) {
      result = partCache.pollHeapDataOutputStream();
    }
    if (result == null) {
      result = new HeapDataOutputStream(allocSize, version);
    }
    return result;
  }

  public static void releasePart(HeapDataOutputStream hdos) {
    PartCache partCache = partCacheReference.get();
    if (partCache == null) {
      hdos.close();
    } else {
      partCache.offer(hdos);
    }
  }


  /**
   * Register this connection with the given selector for read events. Note that switch the channel
   * to non-blocking so it can be in a selector.
   */
  void registerWithSelector() throws IOException {
    getSelectableChannel().configureBlocking(false);
    getAcceptor().registerServerConnection(this);
  }

  SelectableChannel getSelectableChannel() {
    return theSocket.getChannel();
  }

  void registerWithSelector2(Selector s) throws ClosedChannelException {
    getSelectableChannel().register(s, SelectionKey.OP_READ, this);
  }

  /**
   * Switch this connection to blocking mode so we can use oldIO to read and write messages.
   */
  void makeBlocking() throws IOException {
    SelectableChannel c = theSocket.getChannel();
    c.configureBlocking(true);
  }

  @MutableForTesting
  private static boolean forceClientCrashEvent;

  public static void setForceClientCrashEvent(boolean value) {
    forceClientCrashEvent = value;
  }

  /**
   * @return String representing the DistributedSystemMembership of the Client VM
   */
  public String getMembershipID() {
    return proxyId.getDSMembership();
  }

  public int getSocketPort() {
    return theSocket.getPort();
  }

  public String getSocketHost() {
    return theSocket.getInetAddress().getHostAddress();
  }

  protected CommunicationMode getCommunicationMode() {
    return communicationMode;
  }

  InetAddress getSocketAddress() {
    return theSocket.getInetAddress();
  }

  public void setRequestSpecificTimeout(int requestSpecificTimeout) {
    this.requestSpecificTimeout = requestSpecificTimeout;
  }

  private void unsetRequestSpecificTimeout() {
    requestSpecificTimeout = -1;
  }

  /**
   * Returns the client's read-timeout setting. This is used in the client health monitor to timeout
   * connections that have taken too long & the client will have already given up waiting for a
   * response. Certain messages also may include an override to the normal read-timeout, such as a
   * query or a putAll.
   */
  protected int getClientReadTimeout() {
    if (requestSpecificTimeout == -1) {
      return handshake.getClientReadTimeout();
    }
    return requestSpecificTimeout;
  }

  void setProcessingMessage() {
    processingMessageTimer.setProcessingMessage();
  }

  void updateProcessingMessage() {
    processingMessageTimer.updateProcessingMessage();
  }

  private void setNotProcessingMessage() {
    processingMessageTimer.setNotProcessingMessage();
  }

  long getCurrentMessageProcessingTime() {
    return processingMessageTimer.getCurrentMessageProcessingTime();
  }

  boolean hasBeenTimedOutOnClient() {
    int timeout = getClientReadTimeout();
    // 0 means no timeout
    if (timeout > 0) {
      timeout = timeout + TIMEOUT_BUFFER_FOR_CONNECTION_CLEANUP_MS;
      /*
       * This is a buffer that we add to client readTimeout value before we cleanup the connection.
       * This buffer time helps prevent EOF in the client instead of SocketTimeout
       */
      return getCurrentMessageProcessingTime() > timeout;
    }
    return false;
  }

  public String getSocketString() {
    try {
      return String.valueOf(theSocket.getInetAddress()) + ':' +
          theSocket.getPort() + " timeout: " + theSocket.getSoTimeout();
    } catch (Exception e) {
      return String.format("Error in getSocketString: %s", e.getLocalizedMessage());
    }
  }

  private void clearRequestMessage() {
    requestMessage.clear();
  }

  public void incrementLatestBatchIdReplied(int justProcessed) {
    // not synchronized because it only has a single caller
    if (justProcessed - latestBatchIdReplied != 1) {
      stats.incOutOfOrderBatchIds();
      logger.warn("Batch IDs are out of order. Setting latestBatchId to: {}. It was: {}",
          justProcessed, latestBatchIdReplied);
    }
    latestBatchIdReplied = justProcessed;
  }

  public int getLatestBatchIdReplied() {
    return latestBatchIdReplied;
  }

  void initStreams(Socket s, int socketBufferSize, MessageStats messageStats) {
    try {
      if (getAcceptor().isSelector()) {
        // set it on the message to null. This causes Message
        // to fetch it from a thread local. That way we only need
        // one per thread in our selector thread pool instead of
        // one per connection.
        commBuffer = null;
      } else {
        commBuffer = allocateCommBuffer(socketBufferSize, s);
      }
      requestMessage.setComms(this, theSocket, commBuffer, messageStats);
      replyMessage.setComms(this, theSocket, commBuffer, messageStats);
      responseMessage.setComms(this, theSocket, commBuffer, messageStats);
      errorMessage.setComms(this, theSocket, commBuffer, messageStats);

      chunkedResponseMessage.setComms(this, theSocket, commBuffer, messageStats);
      queryResponseMessage.setComms(this, theSocket, commBuffer, messageStats);
      executeFunctionResponseMessage.setComms(this, theSocket, commBuffer, messageStats);
      registerInterestResponseMessage.setComms(this, theSocket, commBuffer, messageStats);
      keySetResponseMessage.setComms(this, theSocket, commBuffer, messageStats);
    } catch (RuntimeException re) {
      throw re;
    } catch (Exception e) {
      logger.fatal(e.getMessage(), e);
    }
  }

  public boolean isOpen() {
    return !isClosed();
  }

  public boolean isClosed() {
    return theSocket == null || !theSocket.isConnected() || theSocket.isClosed();
  }

  public void cleanup(boolean timedOut) {
    if (cleanup() && timedOut) {
      stats.incConnectionsTimedOut();
    }
  }

  public boolean cleanup() {
    if (isClosed()) {
      return false;
    }
    if (communicationMode.isWAN() || communicationMode.isCountedAsClientServerConnection()) {
      getAcceptor().decClientServerConnectionCount();
    }

    try {
      theSocket.close();
    } catch (Exception ignored) {
    }

    try {
      if (postAuthzRequest != null) {
        postAuthzRequest.close();
        postAuthzRequest = null;
      }
    } catch (Exception ex) {
      if (securityLogWriter.warningEnabled()) {
        securityLogWriter.warning(
            String.format(
                "%s: An exception was thrown while closing client post-process authorization callback. %s",
                name, ex));
      }
    }

    getAcceptor().unregisterServerConnection(this);
    if (logger.isDebugEnabled()) {
      logger.debug("{}: Closed connection", name);
    }
    releaseCommBuffer();
    processMessages = false;
    return true;
  }

  private void releaseCommBuffer() {
    ByteBuffer byteBuffer = commBuffer;
    if (byteBuffer != null) {
      commBuffer = null;
      releaseCommBuffer(byteBuffer);
    }
  }

  /**
   * Just ensure that this class gets loaded.
   *
   * @see SystemFailure#loadEmergencyClasses()
   */
  public static void loadEmergencyClasses() {
    // nothing needed, just make sure this class gets loaded.
  }

  /**
   * @see SystemFailure#emergencyClose()
   */
  public void emergencyClose() {
    terminated = true;
    Socket s = theSocket;
    if (s != null) {
      try {
        s.close();
      } catch (IOException e) {
        // ignore
      }
    }
  }

  @Override
  public String toString() {
    return name;
  }

  /**
   * returns the name of this connection
   */
  public String getName() {
    return name;
  }

  /**
   * @return The ClientProxyMembershipID associated with the ServerConnection
   */
  public ClientProxyMembershipID getProxyID() {
    return proxyId;
  }

  /**
   * @return The ClientProxyMembershipID associated with the ServerConnection
   */
  public CachedRegionHelper getCachedRegionHelper() {
    return crHelper;
  }

  /**
   * @return The CacheServerStats associated with the ServerConnection
   */
  public CacheServerStats getCacheServerStats() {
    return stats;
  }

  /**
   * @return The ReplyMessage associated with the ServerConnection
   */
  public Message getReplyMessage() {
    return replyMessage;
  }

  /**
   * @return The ChunkedResponseMessage associated with the ServerConnection
   */
  public ChunkedMessage getChunkedResponseMessage() {
    return chunkedResponseMessage;
  }

  /**
   * @return The ErrorResponseMessage associated with the ServerConnection
   */
  public Message getErrorResponseMessage() {
    return errorMessage;
  }

  /**
   * @return The ResponseMessage associated with the ServerConnection
   */
  public Message getResponseMessage() {
    return responseMessage;
  }

  /**
   * @return The Request Message associated with the ServerConnection
   */
  Message getRequestMessage() {
    return requestMessage;
  }

  /**
   * @return The QueryResponseMessage associated with the ServerConnection
   */
  ChunkedMessage getQueryResponseMessage() {
    return queryResponseMessage;
  }

  public ChunkedMessage getFunctionResponseMessage() {
    return executeFunctionResponseMessage;
  }

  ChunkedMessage getKeySetResponseMessage() {
    return keySetResponseMessage;
  }

  public ChunkedMessage getRegisterInterestResponseMessage() {
    return registerInterestResponseMessage;
  }

  /*
   * The four boolean fields and the String & Object field below are the transient data We have made
   * it fields just because we know that they will be operated by a single thread only & hence in
   * effect behave as local variables.
   */
  private boolean requiresResponse;
  private boolean requiresChunkedResponse;
  private boolean potentialModification;
  private boolean responded;
  private Object modKey;
  private String modRegion;

  void resetTransientData() {
    potentialModification = false;
    requiresResponse = false;
    responded = false;
    requiresChunkedResponse = false;
    modKey = null;
    modRegion = null;

    queryResponseMessage.setNumberOfParts(2);
    chunkedResponseMessage.setNumberOfParts(1);
    executeFunctionResponseMessage.setNumberOfParts(1);
    registerInterestResponseMessage.setNumberOfParts(1);
    keySetResponseMessage.setNumberOfParts(1);
  }

  String getModRegion() {
    return modRegion;
  }

  Object getModKey() {
    return modKey;
  }

  boolean getPotentialModification() {
    return potentialModification;
  }

  public void setModificationInfo(boolean potentialModification, String modRegion, Object modKey) {
    this.potentialModification = potentialModification;
    this.modRegion = modRegion;
    this.modKey = modKey;
  }

  public void setAsTrue(int boolID) {
    switch (boolID) {
      case Command.RESPONDED:
        responded = true;
        break;
      case Command.REQUIRES_RESPONSE:
        requiresResponse = true;
        break;
      case Command.REQUIRES_CHUNKED_RESPONSE:
        requiresChunkedResponse = true;
        break;
      default:
        throw new IllegalArgumentException(
            String.format("The ID passed is %s which does not correspond with any transient data",
                boolID));
    }
  }

  public boolean getTransientFlag(int boolID) {
    boolean retVal;
    switch (boolID) {
      case Command.RESPONDED:
        retVal = responded;
        break;
      case Command.REQUIRES_RESPONSE:
        retVal = requiresResponse;
        break;
      case Command.REQUIRES_CHUNKED_RESPONSE:
        retVal = requiresChunkedResponse;
        break;
      default:
        throw new IllegalArgumentException(
            String.format("The ID passed is %s which does not correspond with any transient data",
                boolID));
    }
    return retVal;
  }

  public void setFlagProcessMessagesAsFalse() {
    processMessages = false;
  }

  @Deprecated
  public InternalLogWriter getLogWriter() {
    return logWriter;
  }

  // this is for old client before(<6.5), from 6.5 userAuthId comes in user request
  private long userAuthId;

  // this is for old client before(<6.5), from 6.5 userAuthId comes in user request
  void setUserAuthId(long uniqueId) {
    userAuthId = uniqueId;
  }

  private byte[] encryptId(long id) throws Exception {
    // deserialize this using handshake keys
    try (HeapDataOutputStream heapDataOutputStream = new HeapDataOutputStream(Version.CURRENT)) {

      heapDataOutputStream.writeLong(id);

      return handshake.getEncryptor().encryptBytes(heapDataOutputStream.toByteArray());
    }
  }

  public long getUniqueId() {
    long uniqueId;

    if (handshake.getVersion().isPre65() || communicationMode.isWAN()) {
      uniqueId = userAuthId;
    } else if (requestMessage.isSecureMode()) {
      uniqueId = messageIdExtractor.getUniqueIdFromMessage(requestMessage,
          handshake.getEncryptor(), connectionId);
    } else {
      throw new AuthenticationRequiredException("No security credentials are provided");
    }
    return uniqueId;
  }

  private UserAuthAttributes getUserAuthAttributes() throws IOException {
    // look client version and return authzrequest
    // for backward client it will be store in member variable userAuthId
    // for other look "requestMessage" here and get unique-id from this to get the authzrequest

    if (!AcceptorImpl.isAuthenticationRequired()) {
      return null;
    }

    if (securityService.isIntegratedSecurity()) {
      return null;
    }

    long uniqueId = getUniqueId();

    UserAuthAttributes uaa = null;
    try {
      uaa = clientUserAuths.getUserAuthAttributes(uniqueId);
    } catch (NullPointerException npe) {
      if (isTerminated()) {
        throw new IOException("Server connection is terminated.");
      }
      logger.debug("Unexpected exception {}", npe);
    }
    if (uaa == null) {
      throw new AuthenticationRequiredException("User authorization attributes not found.");
    }
    return uaa;
  }

  public AuthorizeRequest getAuthzRequest() throws AuthenticationRequiredException, IOException {
    UserAuthAttributes uaa = getUserAuthAttributes();
    if (uaa == null) {
      return null;
    }

    AuthorizeRequest authReq = uaa.getAuthzRequest();
    if (logger.isDebugEnabled()) {
      logger.debug("getAuthzRequest() authrequest: {}",
          authReq == null ? "NULL (only authentication is required)" : "not null");
    }
    return authReq;
  }

  public AuthorizeRequestPP getPostAuthzRequest()
      throws AuthenticationRequiredException, IOException {
    if (!AcceptorImpl.isAuthenticationRequired()) {
      return null;
    }

    if (securityService.isIntegratedSecurity()) {
      return null;
    }

    // look client version and return authzrequest
    // for backward client it will be store in member variable userAuthId
    // for other look "requestMessage" here and get unique-id from this to get the authzrequest
    long uniqueId = getUniqueId();

    UserAuthAttributes uaa = null;
    try {
      uaa = clientUserAuths.getUserAuthAttributes(uniqueId);
    } catch (NullPointerException npe) {
      if (isTerminated()) {
        throw new IOException("Server connection is terminated.");
      }
      logger.debug("Unexpected exception", npe);
    }
    if (uaa == null) {
      throw new AuthenticationRequiredException("User authorization attributes not found.");
    }

    return uaa.getPostAuthzRequest();
  }

  /**
   * returns the member ID byte array to be used for creating EventID objects
   */
  public byte[] getEventMemberIDByteArray() {
    return memberIdByteArray;
  }

  public void setClientDisconnectCleanly() {
    clientDisconnectedCleanly = true;
  }

  public void setClientDisconnectedException(Throwable e) {
    clientDisconnectedException = e;
  }

  void setMessageIdExtractor(MessageIdExtractor messageIdExtractor) {
    this.messageIdExtractor = messageIdExtractor;
  }

  private void setAuthAttributes()
      throws AuthenticationRequiredException, AuthenticationFailedException, ClassNotFoundException,
      NoSuchMethodException, InvocationTargetException, IOException, IllegalAccessException {
    logger.debug("setAttributes()");
    Object principal = getHandshake().verifyCredentials();

    long uniqueId;
    if (principal instanceof Subject) {
      uniqueId = getClientUserAuths(getProxyID()).putSubject((Subject) principal);
    } else {
      // this sets principal in map as well....
      uniqueId = getUniqueId((Principal) principal);
      setPrincipal((Principal) principal);
    }
    setUserAuthId(uniqueId);
  }

  /**
   * For legacy auth?
   */
  private long getUniqueId(Principal principal)
      throws ClassNotFoundException, NoSuchMethodException, IllegalAccessException,
      InvocationTargetException, NotAuthorizedException, IOException {
    InternalLogWriter securityLogWriter = getSecurityLogWriter();
    DistributedSystem system = getDistributedSystem();
    Properties systemProperties = system.getProperties();
    String authzFactoryName = systemProperties.getProperty(SECURITY_CLIENT_ACCESSOR);
    String postAuthzFactoryName = systemProperties.getProperty(SECURITY_CLIENT_ACCESSOR_PP);
    AuthorizeRequest authzRequest = null;

    if (authzFactoryName != null && !authzFactoryName.isEmpty()) {
      if (securityLogWriter.fineEnabled())
        securityLogWriter.fine(
            getName() + ": Setting pre-process authorization callback to: " + authzFactoryName);
      if (principal == null) {
        if (securityLogWriter.warningEnabled()) {
          securityLogWriter.warning(
              String.format(
                  "%s: Authorization enabled but authentication callback (%s)  returned with null credentials for proxyID: %s",
                  getName(), SECURITY_CLIENT_AUTHENTICATOR, getProxyID()));
        }
      }
      authzRequest = new AuthorizeRequest(authzFactoryName, getProxyID(), principal, getCache());
    }
    AuthorizeRequestPP postAuthzRequest = null;
    if (postAuthzFactoryName != null && !postAuthzFactoryName.isEmpty()) {
      if (securityLogWriter.fineEnabled())
        securityLogWriter.fine(getName() + ": Setting post-process authorization callback to: "
            + postAuthzFactoryName);
      if (principal == null) {
        if (securityLogWriter.warningEnabled()) {
          securityLogWriter.warning(
              String.format(
                  "%s: Post-process authorization enabled, but no authentication callback (%s) is configured",
                  getName(), SECURITY_CLIENT_AUTHENTICATOR));
        }
      }
      postAuthzRequest =
          new AuthorizeRequestPP(postAuthzFactoryName, getProxyID(), principal, getCache());
    }
    return setUserAuthorizeAndPostAuthorizeRequest(authzRequest, postAuthzRequest);
  }

  @VisibleForTesting
  static class ProcessingMessageTimer {

    @VisibleForTesting
    static final long NOT_PROCESSING = -1L;

    @VisibleForTesting
    final AtomicLong processingMessageStartTime = new AtomicLong(NOT_PROCESSING);

    /**
     * Set or resets time regardless if already set.
     */
    void setProcessingMessage() {
      processingMessageStartTime.set(System.currentTimeMillis());
    }

    /**
     * Updates time if previously set.
     */
    void updateProcessingMessage() {
      final long current = processingMessageStartTime.get();
      if (NOT_PROCESSING != current) {
        final long now = System.currentTimeMillis();
        if (now > current) {
          // if another thread sets to -1 or updates the time we don't need to update the time.
          processingMessageStartTime.compareAndSet(current, now);
        }
      }
    }

    void setNotProcessingMessage() {
      processingMessageStartTime.set(NOT_PROCESSING);
    }

    long getCurrentMessageProcessingTime() {
      long result = processingMessageStartTime.get();
      if (result != NOT_PROCESSING) {
        result = System.currentTimeMillis() - result;
      }
      return result;
    }
  }
}<|MERGE_RESOLUTION|>--- conflicted
+++ resolved
@@ -1172,12 +1172,7 @@
 
   @Override
   public void run() {
-<<<<<<< HEAD
-    setOwner();
     initializeThreadLocalPartCache();
-
-=======
->>>>>>> af9d8031
     if (getAcceptor().isSelector()) {
       boolean finishedMessage = false;
       try {
