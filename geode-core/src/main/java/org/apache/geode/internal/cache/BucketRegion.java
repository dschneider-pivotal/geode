--- conflicted
+++ resolved
@@ -441,30 +441,6 @@
    * After processed the keys, this method will remove them from CM. And notifyAll for each key. The
    * thread needs to acquire lock of CM first.
    */
-<<<<<<< HEAD
-  public void removeAndNotifyKeys(Object keys[]) {
-    // final boolean isTraceEnabled = logger.isTraceEnabled();
-    //
-    // synchronized (allKeysMap) {
-    // for (int i = 0; i < keys.length; i++) {
-    // LockObject lockValue = (LockObject) allKeysMap.remove(keys[i]);
-    // if (lockValue != null) {
-    // // let current thread become the monitor of the key object
-    // synchronized (lockValue) {
-    // lockValue.setRemoved();
-    // if (isTraceEnabled) {
-    // long waitTime = System.currentTimeMillis() - lockValue.lockedTimeStamp;
-    // logger.trace("LockKeys: remove key {}, notifyAll for {}. It waited {}", keys[i],
-    // lockValue, waitTime);
-    // }
-    // if (lockValue.isSomeoneWaiting()) {
-    // lockValue.notifyAll();
-    // }
-    // }
-    // }
-    // } // for
-    // }
-=======
   public void removeAndNotifyKeys(Object[] keys) {
     final boolean isTraceEnabled = logger.isTraceEnabled();
 
@@ -487,7 +463,6 @@
         }
       } // for
     }
->>>>>>> 7fee5bf8
   }
 
   /**
@@ -495,41 +470,6 @@
    * This method will block current thread for long time. It only exits when current thread
    * successfully save its keys into CM.
    */
-<<<<<<< HEAD
-  public boolean waitUntilLocked(Object keys[]) {
-    return true;
-    // final boolean isDebugEnabled = logger.isDebugEnabled();
-    //
-    // final String title = "BucketRegion.waitUntilLocked:";
-    // while (true) {
-    // LockObject foundLock = searchAndLock(keys);
-    //
-    // if (foundLock != null) {
-    // synchronized (foundLock) {
-    // try {
-    // while (!foundLock.isRemoved()) {
-    // partitionedRegion.checkReadiness();
-    // foundLock.wait(1000);
-    // // primary could be changed by prRebalancing while waiting here
-    // checkForPrimary();
-    // }
-    // } catch (InterruptedException e) {
-    // // TODO this isn't a localizable string and it's being logged at info level
-    // if (isDebugEnabled) {
-    // logger.debug("{} interrupted while waiting for {}", title, foundLock);
-    // }
-    // }
-    // if (isDebugEnabled) {
-    // long waitTime = System.currentTimeMillis() - foundLock.lockedTimeStamp;
-    // logger.debug("{} waited {} ms to lock {}", title, waitTime, foundLock);
-    // }
-    // }
-    // } else {
-    // // now the keys have been locked by this thread
-    // return true;
-    // } // to lock and process
-    // } // while
-=======
   public boolean waitUntilLocked(Object[] keys) {
     final boolean isDebugEnabled = logger.isDebugEnabled();
 
@@ -562,7 +502,6 @@
         return true;
       } // to lock and process
     } // while
->>>>>>> 7fee5bf8
   }
 
   // Entry (Put/Create) rules
