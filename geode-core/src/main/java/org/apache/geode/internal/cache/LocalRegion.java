/*
 * Licensed to the Apache Software Foundation (ASF) under one or more contributor license
 * agreements. See the NOTICE file distributed with this work for additional information regarding
 * copyright ownership. The ASF licenses this file to You under the Apache License, Version 2.0 (the
 * "License"); you may not use this file except in compliance with the License. You may obtain a
 * copy of the License at
 *
 * http://www.apache.org/licenses/LICENSE-2.0
 *
 * Unless required by applicable law or agreed to in writing, software distributed under the License
 * is distributed on an "AS IS" BASIS, WITHOUT WARRANTIES OR CONDITIONS OF ANY KIND, either express
 * or implied. See the License for the specific language governing permissions and limitations under
 * the License.
 */
package org.apache.geode.internal.cache;

import static org.apache.geode.internal.lang.SystemUtils.getLineSeparator;
import static org.apache.geode.internal.offheap.annotations.OffHeapIdentifier.ENTRY_EVENT_NEW_VALUE;

import java.io.DataInputStream;
import java.io.DataOutputStream;
import java.io.File;
import java.io.IOException;
import java.io.InputStream;
import java.io.OutputStream;
import java.util.AbstractSet;
import java.util.ArrayList;
import java.util.Arrays;
import java.util.Collection;
import java.util.Collections;
import java.util.EnumSet;
import java.util.HashMap;
import java.util.HashSet;
import java.util.Iterator;
import java.util.List;
import java.util.Map;
import java.util.NoSuchElementException;
import java.util.Set;
import java.util.concurrent.ConcurrentHashMap;
import java.util.concurrent.ConcurrentMap;
import java.util.concurrent.ExecutionException;
import java.util.concurrent.Future;
import java.util.concurrent.RejectedExecutionException;
import java.util.concurrent.Semaphore;
import java.util.concurrent.atomic.AtomicBoolean;
import java.util.concurrent.atomic.AtomicInteger;
import java.util.concurrent.locks.Lock;
import java.util.concurrent.locks.ReentrantLock;
import java.util.regex.Pattern;

import javax.transaction.RollbackException;
import javax.transaction.Status;
import javax.transaction.SystemException;
import javax.transaction.Transaction;

import io.micrometer.core.instrument.Timer;
import org.apache.logging.log4j.Logger;

import org.apache.geode.CancelCriterion;
import org.apache.geode.CancelException;
import org.apache.geode.CopyHelper;
import org.apache.geode.DataSerializable;
import org.apache.geode.DataSerializer;
import org.apache.geode.Delta;
import org.apache.geode.DeltaSerializationException;
import org.apache.geode.InternalGemFireError;
import org.apache.geode.InternalGemFireException;
import org.apache.geode.LogWriter;
import org.apache.geode.Statistics;
import org.apache.geode.SystemFailure;
import org.apache.geode.admin.internal.SystemMemberCacheEventProcessor;
import org.apache.geode.annotations.Immutable;
import org.apache.geode.annotations.VisibleForTesting;
import org.apache.geode.annotations.internal.MakeNotStatic;
import org.apache.geode.cache.AttributesMutator;
import org.apache.geode.cache.Cache;
import org.apache.geode.cache.CacheClosedException;
import org.apache.geode.cache.CacheEvent;
import org.apache.geode.cache.CacheException;
import org.apache.geode.cache.CacheListener;
import org.apache.geode.cache.CacheLoader;
import org.apache.geode.cache.CacheLoaderException;
import org.apache.geode.cache.CacheRuntimeException;
import org.apache.geode.cache.CacheWriter;
import org.apache.geode.cache.CacheWriterException;
import org.apache.geode.cache.CustomExpiry;
import org.apache.geode.cache.DataPolicy;
import org.apache.geode.cache.DiskAccessException;
import org.apache.geode.cache.DiskStoreFactory;
import org.apache.geode.cache.DiskWriteAttributes;
import org.apache.geode.cache.DiskWriteAttributesFactory;
import org.apache.geode.cache.EntryDestroyedException;
import org.apache.geode.cache.EntryExistsException;
import org.apache.geode.cache.EntryNotFoundException;
import org.apache.geode.cache.EvictionAttributes;
import org.apache.geode.cache.ExpirationAttributes;
import org.apache.geode.cache.FailedSynchronizationException;
import org.apache.geode.cache.InterestRegistrationEvent;
import org.apache.geode.cache.InterestResultPolicy;
import org.apache.geode.cache.LoaderHelper;
import org.apache.geode.cache.LowMemoryException;
import org.apache.geode.cache.Operation;
import org.apache.geode.cache.PartitionedRegionStorageException;
import org.apache.geode.cache.Region;
import org.apache.geode.cache.RegionAttributes;
import org.apache.geode.cache.RegionDestroyedException;
import org.apache.geode.cache.RegionEvent;
import org.apache.geode.cache.RegionExistsException;
import org.apache.geode.cache.RegionReinitializedException;
import org.apache.geode.cache.Scope;
import org.apache.geode.cache.TimeoutException;
import org.apache.geode.cache.TransactionException;
import org.apache.geode.cache.TransactionId;
import org.apache.geode.cache.client.PoolManager;
import org.apache.geode.cache.client.ServerOperationException;
import org.apache.geode.cache.client.SubscriptionNotEnabledException;
import org.apache.geode.cache.client.internal.Connection;
import org.apache.geode.cache.client.internal.Endpoint;
import org.apache.geode.cache.client.internal.PoolImpl;
import org.apache.geode.cache.client.internal.ServerRegionProxy;
import org.apache.geode.cache.control.ResourceManager;
import org.apache.geode.cache.execute.Function;
import org.apache.geode.cache.execute.ResultCollector;
import org.apache.geode.cache.partition.PartitionRegionHelper;
import org.apache.geode.cache.persistence.ConflictingPersistentDataException;
import org.apache.geode.cache.query.FunctionDomainException;
import org.apache.geode.cache.query.Index;
import org.apache.geode.cache.query.IndexMaintenanceException;
import org.apache.geode.cache.query.IndexType;
import org.apache.geode.cache.query.MultiIndexCreationException;
import org.apache.geode.cache.query.NameResolutionException;
import org.apache.geode.cache.query.QueryException;
import org.apache.geode.cache.query.QueryInvalidException;
import org.apache.geode.cache.query.QueryInvocationTargetException;
import org.apache.geode.cache.query.QueryService;
import org.apache.geode.cache.query.SelectResults;
import org.apache.geode.cache.query.TypeMismatchException;
import org.apache.geode.cache.query.internal.DefaultQuery;
import org.apache.geode.cache.query.internal.DefaultQueryService;
import org.apache.geode.cache.query.internal.ExecutionContext;
import org.apache.geode.cache.query.internal.cq.CqService;
import org.apache.geode.cache.query.internal.index.IndexCreationData;
import org.apache.geode.cache.query.internal.index.IndexManager;
import org.apache.geode.cache.query.internal.index.IndexProtocol;
import org.apache.geode.cache.query.internal.index.IndexUtils;
import org.apache.geode.cache.util.ObjectSizer;
import org.apache.geode.cache.wan.GatewaySender;
import org.apache.geode.distributed.DistributedMember;
import org.apache.geode.distributed.internal.DistributionAdvisor;
import org.apache.geode.distributed.internal.DistributionAdvisor.Profile;
import org.apache.geode.distributed.internal.DistributionConfig;
import org.apache.geode.distributed.internal.DistributionManager;
import org.apache.geode.distributed.internal.DistributionStats;
import org.apache.geode.distributed.internal.InternalDistributedSystem;
import org.apache.geode.distributed.internal.ResourceEvent;
import org.apache.geode.distributed.internal.membership.InternalDistributedMember;
import org.apache.geode.internal.Assert;
import org.apache.geode.internal.ClassLoadUtil;
import org.apache.geode.internal.HeapDataOutputStream;
import org.apache.geode.internal.Version;
import org.apache.geode.internal.cache.CacheDistributionAdvisor.CacheProfile;
import org.apache.geode.internal.cache.DiskInitFile.DiskRegionFlag;
import org.apache.geode.internal.cache.FilterRoutingInfo.FilterInfo;
import org.apache.geode.internal.cache.InitialImageOperation.GIIStatus;
import org.apache.geode.internal.cache.PutAllPartialResultException.PutAllPartialResult;
import org.apache.geode.internal.cache.RegionMap.ARMLockTestHook;
import org.apache.geode.internal.cache.control.InternalResourceManager;
import org.apache.geode.internal.cache.control.InternalResourceManager.ResourceType;
import org.apache.geode.internal.cache.control.MemoryEvent;
import org.apache.geode.internal.cache.control.MemoryThresholds;
import org.apache.geode.internal.cache.control.ResourceListener;
import org.apache.geode.internal.cache.entries.DiskEntry;
import org.apache.geode.internal.cache.event.EventTracker;
import org.apache.geode.internal.cache.event.NonDistributedEventTracker;
import org.apache.geode.internal.cache.eviction.EvictableEntry;
import org.apache.geode.internal.cache.eviction.EvictionController;
import org.apache.geode.internal.cache.eviction.EvictionCounters;
import org.apache.geode.internal.cache.execute.DistributedRegionFunctionExecutor;
import org.apache.geode.internal.cache.execute.DistributedRegionFunctionResultSender;
import org.apache.geode.internal.cache.execute.LocalResultCollector;
import org.apache.geode.internal.cache.execute.RegionFunctionContextImpl;
import org.apache.geode.internal.cache.execute.ServerToClientFunctionResultSender;
import org.apache.geode.internal.cache.ha.ThreadIdentifier;
import org.apache.geode.internal.cache.partitioned.Bucket;
import org.apache.geode.internal.cache.partitioned.RedundancyAlreadyMetException;
import org.apache.geode.internal.cache.persistence.DefaultDiskDirs;
import org.apache.geode.internal.cache.persistence.DiskRegionView;
import org.apache.geode.internal.cache.persistence.PersistentMemberID;
import org.apache.geode.internal.cache.persistence.query.IndexMap;
import org.apache.geode.internal.cache.persistence.query.mock.IndexMapImpl;
import org.apache.geode.internal.cache.tier.InterestType;
import org.apache.geode.internal.cache.tier.sockets.CacheClientNotifier;
import org.apache.geode.internal.cache.tier.sockets.ClientHealthMonitor;
import org.apache.geode.internal.cache.tier.sockets.ClientProxyMembershipID;
import org.apache.geode.internal.cache.tier.sockets.ClientTombstoneMessage;
import org.apache.geode.internal.cache.tier.sockets.ClientUpdateMessage;
import org.apache.geode.internal.cache.tier.sockets.VersionedObjectList;
import org.apache.geode.internal.cache.versions.ConcurrentCacheModificationException;
import org.apache.geode.internal.cache.versions.RegionVersionHolder;
import org.apache.geode.internal.cache.versions.RegionVersionVector;
import org.apache.geode.internal.cache.versions.VersionSource;
import org.apache.geode.internal.cache.versions.VersionStamp;
import org.apache.geode.internal.cache.versions.VersionTag;
import org.apache.geode.internal.cache.wan.AbstractGatewaySender;
import org.apache.geode.internal.cache.wan.GatewaySenderEventCallbackArgument;
import org.apache.geode.internal.lang.SystemPropertyHelper;
import org.apache.geode.internal.logging.LogService;
import org.apache.geode.internal.logging.log4j.LogMarker;
import org.apache.geode.internal.offheap.OffHeapHelper;
import org.apache.geode.internal.offheap.ReferenceCountHelper;
import org.apache.geode.internal.offheap.Releasable;
import org.apache.geode.internal.offheap.StoredObject;
import org.apache.geode.internal.offheap.annotations.Released;
import org.apache.geode.internal.offheap.annotations.Retained;
import org.apache.geode.internal.offheap.annotations.Unretained;
import org.apache.geode.internal.sequencelog.EntryLogger;
import org.apache.geode.internal.util.concurrent.CopyOnWriteHashMap;
import org.apache.geode.internal.util.concurrent.FutureResult;
import org.apache.geode.internal.util.concurrent.StoppableCountDownLatch;
import org.apache.geode.pdx.JSONFormatter;
import org.apache.geode.pdx.PdxInstance;

/**
 * Implementation of a local scoped-region. Note that this class has a different meaning starting
 * with 3.0. In previous versions, a LocalRegion was the representation of a region in the VM.
 * Starting with 3.0, a LocalRegion is a non-distributed region. The subclass DistributedRegion adds
 * distribution behavior.
 */
@SuppressWarnings("deprecation")
public class LocalRegion extends AbstractRegion implements LoaderHelperFactory,
    ResourceListener<MemoryEvent>, InternalPersistentRegion {

  private static final Logger logger = LogService.getLogger();

  @Override
  public boolean isRegionInvalid() {
    return regionInvalid;
  }

  /**
   * Set to true after an invalidate region expiration so we don't get multiple expirations
   */
  @Override
  public void setRegionInvalid(boolean regionInvalid) {
    this.regionInvalid = regionInvalid;
  }

  /**
   * Prevents access to this region until it is done initializing, except for some special
   * initializing operations such as replying to create region messages In JDK 1.5 we will use
   * java.util.concurrent.CountDownLatch instead of org.apache.geode.internal.util.CountDownLatch.
   */
  @Override
  public StoppableCountDownLatch getInitializationLatchBeforeGetInitialImage() {
    return initializationLatchBeforeGetInitialImage;
  }

  @Override
  public StoppableCountDownLatch getInitializationLatchAfterGetInitialImage() {
    return initializationLatchAfterGetInitialImage;
  }

  // initialization level
  public static final int AFTER_INITIAL_IMAGE = 0;

  public static final int BEFORE_INITIAL_IMAGE = 1;

  public static final int ANY_INIT = 2;

  /**
   * thread local to indicate that this thread should bypass the initialization Latch
   */
  private static final ThreadLocal<Integer> initializationThread = new ThreadLocal<>();

  private Object regionUserAttribute;

  private final Map<Object, Object> entryUserAttributes = new ConcurrentHashMap<>();

  private final String regionName;

  private final LocalRegion parentRegion;

  /**
   * set to true only if isDestroyed is also true and region is about to be recreated due to
   * reinitialization by loading of a snapshot, etc.
   */
  private volatile boolean reinitialized_old;

  protected volatile boolean isDestroyed;

  /**
   * In case of parallel wan, when a destroy is called on userPR, it waits for parallelQueue to
   * drain and then destroys parallelQueue. In this time if operation like put happens on userPR
   * then it will keep on building parallel queue increasing time of userPR to get destroyed.this
   * volatile boolean will block such put operation by throwing RegionDestroyedException
   */
  volatile boolean isDestroyedForParallelWAN;

  /**
   * set to true after snapshot is loaded, to help get initial image make sure this is the right
   * incarnation of this region
   */
  private volatile boolean reinitialized_new;

  /** Lock used to prevent multiple concurrent destroy region operations */
  private Semaphore destroyLock;

  /** GuardedBy regionExpiryLock. */
  private RegionTTLExpiryTask regionTTLExpiryTask;

  /** GuardedBy regionExpiryLock. */
  private RegionIdleExpiryTask regionIdleExpiryTask;

  private final Object regionExpiryLock = new Object();

  /**
   * GuardedBy regionExpiryLock. Keeps track of how many txs are writing to this region.
   */
  private int txRefCount;

  private final ConcurrentHashMap<RegionEntry, EntryExpiryTask> entryExpiryTasks =
      new ConcurrentHashMap<>();

  private volatile boolean regionInvalid;

  /**
   * TODO: make this private and introduce wrappers
   */
  public final RegionMap entries;

  /**
   * Set to true if this region supports transaction else false.
   */
  private final boolean supportsTX;

  /**
   * tracks region-level version information for members
   */
  private final RegionVersionVector versionVector;

  private static final Pattern[] QUERY_PATTERNS = new Pattern[] {
      Pattern.compile("^\\(*select .*",
          Pattern.CASE_INSENSITIVE | Pattern.UNICODE_CASE | Pattern.DOTALL),
      Pattern.compile("^import .*",
          Pattern.CASE_INSENSITIVE | Pattern.UNICODE_CASE | Pattern.DOTALL)};

  public static final String EXPIRY_MS_PROPERTY =
      DistributionConfig.GEMFIRE_PREFIX + "EXPIRY_UNITS_MS";

  /**
   * Used by unit tests to set expiry to milliseconds instead of the default seconds. Used in
   * ExpiryTask.
   *
   * @since GemFire 5.0
   */
  @VisibleForTesting
  final boolean EXPIRY_UNITS_MS;

  private final EntryEventFactory entryEventFactory;
  private final RegionMapConstructor regionMapConstructor;
  private final Timer createTimer;
  private final Timer putTimer;
  private final Timer putIfAbsentTimer;
  private final Timer replaceTimer;
  private final Timer getTimer;
  private final Timer getEntryTimer;
  private final Timer containsKeyTimer;
  private final Timer containsValueTimer;
  private final Timer containsKeyOnServerTimer;
  private final Timer containsValueForKeyTimer;

  /**
   * contains Regions themselves // marked volatile to make sure it is fully initialized before
   * being // accessed; (actually should be final)
   */
  protected volatile ConcurrentMap subregions;

  private final Object subregionsLock = new Object();

  private final StoppableCountDownLatch initializationLatchBeforeGetInitialImage;

  private final StoppableCountDownLatch initializationLatchAfterGetInitialImage;

  /**
   * Used to hold off cache listener events until the afterRegionCreate is called
   *
   * @since GemFire 5.0
   */
  private final StoppableCountDownLatch afterRegionCreateEventLatch;

  /**
   * Set to true the first time isInitialized returns true.
   */
  private volatile boolean initialized; // added for bug 30223

  /** Used for accessing region data on disk */
  private final DiskRegion diskRegion;

  /**
   * Used for serializing netSearch and netLoad on a per key basis. CM <Object, Future>
   */
  private final ConcurrentMap<Object, Future> getFutures = new ConcurrentHashMap<>();

  /**
   * TODO: This boolean needs to be made true if the test needs to receive a synchronous callback
   * just after clear on map is done. Its visibility is default so that only tests present in
   * org.apache.geode.internal.cache will be able to see it
   */
  @MakeNotStatic("This is modified in production code")
  public static boolean ISSUE_CALLBACKS_TO_CACHE_OBSERVER;

  /**
   * A flag used to indicate that this Region is being used as an administrative Region, holding
   * meta-data for a PartitionedRegion
   */
  private final boolean isUsedForPartitionedRegionAdmin;

  private final boolean isUsedForPartitionedRegionBucket;

  private final boolean isUsedForMetaRegion;

  private final boolean isMetaRegionWithTransactions;

  private final boolean isUsedForSerialGatewaySenderQueue;

  private final boolean isUsedForParallelGatewaySenderQueue;

  private final AbstractGatewaySender serialGatewaySender;

  /**
   * The factory used to create the LoaderHelper when a loader is invoked
   */
  final LoaderHelperFactory loaderHelperFactory;

  /**
   * Allow for different CachePerfStats locations... primarily for PartitionedRegions
   */
  private final CachePerfStats cachePerfStats;

  private final boolean hasOwnStats;

  private final ImageState imageState;

  private final EventTracker eventTracker;

  /**
   * Register interest count to track if any register interest is in progress for this region. This
   * count will be incremented when register interest starts and decremented when register interest
   * finishes.
   * <p>
   * since always written while holding an exclusive write lock and only read while holding a read
   * lock it does not need to be atomic or protected by any other sync.
   * <p>
   * GuardedBy {@link #imageState}
   */
  private int riCnt;

  /**
   * Map of subregion full paths to serial numbers. These are subregions that were destroyed when
   * this region was destroyed. This map remains null until this region is destroyed.
   */
  private volatile HashMap destroyedSubregionSerialNumbers;

  /**
   * This boolean is true when a member who has this region is running low on memory. It is used to
   * reject region operations.
   */
  private final AtomicBoolean memoryThresholdReached = new AtomicBoolean(false);

  /**
   * Lock for updating PR MetaData on client side
   * <p>
   * TODO: move this to ClientMetadataService into {@code Map<Region, Lock>}
   */
  private final Lock clientMetaDataLock = new ReentrantLock();

  /**
   * Lock for updating the cache service profile for the region.
   */
  private final Lock cacheServiceProfileUpdateLock = new ReentrantLock();

  public void executeSynchronizedOperationOnCacheProfiles(Runnable operation) {
    cacheServiceProfileUpdateLock.lock();
    try {
      operation.run();
    } finally {
      cacheServiceProfileUpdateLock.unlock();
    }
  }

  private final CancelCriterion stopper = createStopper();

  private CancelCriterion createStopper() {
    return new Stopper();
  }

  private final TestCallable testCallable;

  /**
   * ThreadLocal used to set the current region being initialized.
   *
   * Currently used by the OpLog layer.
   */
  private static final ThreadLocal<LocalRegion> initializingRegion = new ThreadLocal<LocalRegion>();

  /**
   * Get the current initializing region as set in the ThreadLocal.
   *
   * Note that this value is cleared after the initialization of LocalRegion is done so is valid
   * only for the duration of region creation and initialization.
   */
  static LocalRegion getInitializingRegion() {
    return initializingRegion.get();
  }

  @Override
  public CancelCriterion getCancelCriterion() {
    return stopper;
  }

  private final CopyOnWriteHashMap<String, CacheServiceProfile> cacheServiceProfiles =
      new CopyOnWriteHashMap<>();

  private static String calcFullPath(String regionName, LocalRegion parentRegion) {
    StringBuilder buf = null;
    if (parentRegion == null) {
      buf = new StringBuilder(regionName.length() + 1);
    } else {
      String parentFull = parentRegion.getFullPath();
      buf = new StringBuilder(parentFull.length() + regionName.length() + 1);
      buf.append(parentFull);
    }
    buf.append(SEPARATOR).append(regionName);
    return buf.toString();
  }

  protected LocalRegion(String regionName, RegionAttributes attrs, LocalRegion parentRegion,
      InternalCache cache, InternalRegionArguments internalRegionArgs) throws DiskAccessException {
    this(regionName, attrs, parentRegion, cache, internalRegionArgs, new LocalRegionDataView());
  }

  protected LocalRegion(String regionName, RegionAttributes attrs, LocalRegion parentRegion,
      InternalCache cache, InternalRegionArguments internalRegionArgs,
      InternalDataView internalDataView) throws DiskAccessException {
    this(regionName, attrs, parentRegion, cache, internalRegionArgs, internalDataView,
        RegionMapFactory::createVM, new DefaultServerRegionProxyConstructor(),
        new DefaultEntryEventFactory(), (poolName) -> (PoolImpl) PoolManager.find(poolName));
  }

  @VisibleForTesting
  LocalRegion(String regionName, RegionAttributes attrs, LocalRegion parentRegion,
      InternalCache cache, InternalRegionArguments internalRegionArgs,
      InternalDataView internalDataView, RegionMapConstructor regionMapConstructor,
      ServerRegionProxyConstructor serverRegionProxyConstructor,
      EntryEventFactory entryEventFactory, PoolFinder poolFinder)
      throws DiskAccessException {
    super(cache, attrs, regionName, internalRegionArgs, poolFinder);

    this.regionMapConstructor = regionMapConstructor;
    this.entryEventFactory = entryEventFactory;

    // Initialized here (and defers to parent) to fix GEODE-128
    EXPIRY_UNITS_MS = parentRegion != null ? parentRegion.EXPIRY_UNITS_MS
        : Boolean.getBoolean(EXPIRY_MS_PROPERTY);

    Assert.assertTrue(regionName != null, "regionName must not be null");
    sharedDataView = internalDataView;
    this.regionName = regionName;
    this.parentRegion = parentRegion;
    fullPath = calcFullPath(regionName, parentRegion);

    String myName = getFullPath();
    if (internalRegionArgs.getPartitionedRegion() != null) {
      myName = internalRegionArgs.getPartitionedRegion().getFullPath();
    }
    offHeap = attrs.getOffHeap() || Boolean.getBoolean(myName + ":OFF_HEAP");
    if (getOffHeap()) {
      if (cache.getOffHeapStore() == null) {
        throw new IllegalStateException(
            String.format(
                "The region %s was configured to use off heap memory but no off heap memory was configured",
                myName));
      }
    }

    initializationLatchBeforeGetInitialImage = new StoppableCountDownLatch(stopper, 1);
    initializationLatchAfterGetInitialImage = new StoppableCountDownLatch(stopper, 1);
    afterRegionCreateEventLatch = new StoppableCountDownLatch(stopper, 1);

    if (internalRegionArgs.getUserAttribute() != null) {
      setUserAttribute(internalRegionArgs.getUserAttribute());
    }
    initializingRegion.set(this);

    if (internalRegionArgs.getCachePerfStatsHolder() != null) {
      hasOwnStats = false;
      cachePerfStats = internalRegionArgs.getCachePerfStatsHolder().getCachePerfStats();
    } else {
      if (attrs.getPartitionAttributes() != null || isInternalRegion()
          || internalRegionArgs.isUsedForMetaRegion()) {
        hasOwnStats = false;
        cachePerfStats = cache.getCachePerfStats();
      } else {
        hasOwnStats = true;
        cachePerfStats = new RegionPerfStats(
            cache.getInternalDistributedSystem().getStatisticsManager(), cache.getCachePerfStats(),
            regionName);
      }
    }

    diskStoreImpl = findDiskStore(attrs, internalRegionArgs);
    diskRegion = createDiskRegion(internalRegionArgs);
    entries = createRegionMap(internalRegionArgs);
    subregions = new ConcurrentHashMap();

    // we only need a destroy lock if this is a root
    if (parentRegion == null) {
      initRoot();
    }

    if (internalRegionArgs.getLoaderHelperFactory() != null) {
      loaderHelperFactory = internalRegionArgs.getLoaderHelperFactory();
    } else {
      loaderHelperFactory = this;
    }

    isUsedForPartitionedRegionAdmin = internalRegionArgs.isUsedForPartitionedRegionAdmin();
    isUsedForPartitionedRegionBucket = internalRegionArgs.isUsedForPartitionedRegionBucket();
    isUsedForMetaRegion = internalRegionArgs.isUsedForMetaRegion();
    isMetaRegionWithTransactions = internalRegionArgs.isMetaRegionWithTransactions();
    isUsedForSerialGatewaySenderQueue = internalRegionArgs.isUsedForSerialGatewaySenderQueue();
    isUsedForParallelGatewaySenderQueue =
        internalRegionArgs.isUsedForParallelGatewaySenderQueue();
    serialGatewaySender = internalRegionArgs.getSerialGatewaySender();
    if (internalRegionArgs.getCacheServiceProfiles() != null) {
      addCacheServiceProfiles(internalRegionArgs);
    }

    if (!isUsedForMetaRegion && !isUsedForPartitionedRegionAdmin
        && !isUsedForPartitionedRegionBucket && !isUsedForSerialGatewaySenderQueue
        && !isUsedForParallelGatewaySenderQueue) {
      filterProfile = new FilterProfile(this);
    }

    // initialize client to server proxy
    serverRegionProxy =
        getPoolName() != null ? serverRegionProxyConstructor.create(this) : null;
    imageState = new UnsharedImageState(getPoolName() != null,
        getDataPolicy().withReplication() || getDataPolicy().isPreloaded(),
        getAttributes().getDataPolicy().withPersistence(), stopper);

    // prevent internal regions from participating in a TX, bug 38709
    supportsTX = !isSecret() && !isUsedForPartitionedRegionAdmin() && !isUsedForMetaRegion()
        || isMetaRegionWithTransactions();

    testCallable = internalRegionArgs.getTestCallable();
    eventTracker = createEventTracker();

    versionVector = createRegionVersionVector();

    createTimer = Timer.builder("cache.region.operations.puts")
        .tag("region.name", regionName)
        .tag("put.type", "create")
        .register(cache.getMeterRegistry());

    putTimer = Timer.builder("cache.region.operations.puts")
        .tag("region.name", regionName)
        .tag("put.type", "put")
        .register(cache.getMeterRegistry());

    putIfAbsentTimer = Timer.builder("cache.region.operations.puts")
        .tag("region.name", regionName)
        .tag("put.type", "put-if-absent")
        .register(cache.getMeterRegistry());

    replaceTimer = Timer.builder("cache.region.operations.puts")
        .tag("region.name", regionName)
        .tag("put.type", "replace")
        .register(cache.getMeterRegistry());

    getTimer = Timer.builder("cache.region.operations.gets")
        .tag("region.name", regionName)
        .tag("get.type", "get")
        .register(cache.getMeterRegistry());

    getEntryTimer = Timer.builder("cache.region.operations.gets")
        .tag("region.name", regionName)
        .tag("get.type", "get-entry")
        .register(cache.getMeterRegistry());

    containsKeyTimer = Timer.builder("cache.region.operations.contains")
        .tag("region.name", regionName)
        .tag("contains.type", "contains-key")
        .register(cache.getMeterRegistry());

    containsValueTimer = Timer.builder("cache.region.operations.contains")
        .tag("region.name", regionName)
        .tag("contains.type", "contains-value")
        .register(cache.getMeterRegistry());

    containsKeyOnServerTimer = Timer.builder("cache.region.operations.contains")
        .tag("region.name", regionName)
        .tag("contains.type", "contains-key-on-server")
        .register(cache.getMeterRegistry());

    containsValueForKeyTimer = Timer.builder("cache.region.operations.contains")
        .tag("region.name", regionName)
        .tag("contains.type", "contains-value-for-key")
        .register(cache.getMeterRegistry());
  }

  private void addCacheServiceProfiles(InternalRegionArguments internalRegionArgs) {
    cacheServiceProfileUpdateLock.lock();
    try {
      cacheServiceProfiles.putAll(internalRegionArgs.getCacheServiceProfiles());
    } finally {
      cacheServiceProfileUpdateLock.unlock();
    }
  }

  protected EventTracker createEventTracker() {
    return NonDistributedEventTracker.getInstance();
  }

  private RegionMap createRegionMap(InternalRegionArguments internalRegionArgs) {
    RegionMap result = null;
    if (diskRegion != null) {
      result = diskRegion.useExistingRegionMap(this);
    }
    if (result == null) {
      RegionMap.Attributes ma = new RegionMap.Attributes();
      ma.statisticsEnabled = statisticsEnabled;
      ma.loadFactor = loadFactor;
      ma.initialCapacity = initialCapacity;
      ma.concurrencyLevel = concurrencyLevel;
      result = regionMapConstructor.create(this, ma, internalRegionArgs);
    }
    return result;
  }

  /**
   * Other region classes may track events using different mechanisms than EventTrackers or may not
   * track events at all
   */
  public EventTracker getEventTracker() {
    return eventTracker;
  }

  /** returns the regions version-vector */
  @Override
  public RegionVersionVector getVersionVector() {
    return versionVector;
  }

  /** returns object used to guard the size() operation during tombstone removal */
  Object getSizeGuard() {
    if (!getConcurrencyChecksEnabled()) {
      return new Object();
    } else {
      return fullPath; // avoids creating another sync object - could be anything unique to
                       // this region
    }
  }

  protected RegionVersionVector createRegionVersionVector() {
    if (getConcurrencyChecksEnabled()) {
      return createVersionVector();
    }
    return null;
  }

  /** initializes a new version vector for this region */
  private RegionVersionVector createVersionVector() {
    RegionVersionVector regionVersionVector = RegionVersionVector.create(getVersionMember(), this);

    if (getDataPolicy().withPersistence()) {
      // copy the versions that we have recovered from disk into
      // the version vector.
      RegionVersionVector diskVector = diskRegion.getRegionVersionVector();
      regionVersionVector.recordVersions(diskVector.getCloneForTransmission());
    } else if (!getDataPolicy().withStorage()) {
      // version vectors are currently only necessary in empty regions for
      // tracking canonical member IDs
      regionVersionVector.turnOffRecordingForEmptyRegion();
    }
    if (serverRegionProxy != null) {
      regionVersionVector.setIsClientVector();
    }
    cache.getDistributionManager().addMembershipListener(regionVersionVector);
    return regionVersionVector;
  }

  @Override
  protected void updateEntryExpiryPossible() {
    super.updateEntryExpiryPossible();
    if (!isEntryExpiryPossible()) {
      // since expiration is no longer possible cleanup the tasks
      cancelAllEntryExpiryTasks();
    }
  }

  boolean isCacheClosing() {
    return cache.isClosed();
  }

  @Override
  public RegionEntry getRegionEntry(Object key) {
    return entries.getEntry(key);
  }

  /**
   * Test hook - returns the version stamp for an entry in the form of a version tag
   *
   * @return the entry version information
   */
  public VersionTag getVersionTag(Object key) {
    Region.Entry entry = getEntry(key, true);
    VersionTag tag = null;
    if (entry != null && entry instanceof EntrySnapshot) {
      tag = ((EntrySnapshot) entry).getVersionTag();
    } else if (entry != null && entry instanceof NonTXEntry) {
      tag = ((NonTXEntry) entry).getRegionEntry().getVersionStamp().asVersionTag();
    }
    return tag;
  }

  /**
   * removes any destroyed entries from the region and clear the destroyedKeys assert: Caller must
   * be holding writeLock on is
   */
  private void destroyEntriesAndClearDestroyedKeysSet() {
    ImageState is = getImageState();
    Iterator iter = is.getDestroyedEntries();
    while (iter.hasNext()) {
      Object key = iter.next();
      // destroy the entry which has value Token.DESTROYED
      // If it is Token.DESTROYED then only destroy it.
      entries.removeIfDestroyed(key); // fixes bug 41957
    }
  }

  /**
   * @since GemFire 5.7
   */
  private final ServerRegionProxy serverRegionProxy;

  private final InternalDataView sharedDataView;

  @Override
  public ServerRegionProxy getServerProxy() {
    return serverRegionProxy;
  }

  @Override
  public boolean hasServerProxy() {
    return serverRegionProxy != null;
  }

  /** Returns true if the ExpiryTask is currently allowed to expire. */
  protected boolean isExpirationAllowed(ExpiryTask expiry) {
    return true;
  }

  void performExpiryTimeout(ExpiryTask expiryTask) throws CacheException {
    if (expiryTask != null) {
      expiryTask.basicPerformTimeout(false);
    }
  }

  private void initRoot() {
    destroyLock = new Semaphore(1);
  }

  public void handleMarker() {
    RegionEventImpl event = new RegionEventImpl(this, Operation.MARKER, null, false, getMyId(),
        false /* generate EventID */);

    dispatchListenerEvent(EnumListenerEvent.AFTER_REGION_LIVE, event);
  }

  @Override
  public AttributesMutator getAttributesMutator() {
    checkReadiness();
    return this;
  }

  @Override
  public Region createSubregion(String subregionName, RegionAttributes aRegionAttributes)
      throws RegionExistsException, TimeoutException {
    try {
      return createSubregion(subregionName, aRegionAttributes,
          new InternalRegionArguments().setDestroyLockFlag(true).setRecreateFlag(false));
    } catch (IOException | ClassNotFoundException e) {
      // only happens when loading a snapshot, not here
      throw new InternalGemFireError(
          "unexpected exception", e);
    }
  }

  /**
   * Returns the member id of my distributed system
   *
   * @since GemFire 5.0
   */
  @Override
  public InternalDistributedMember getMyId() {
    return cache.getInternalDistributedSystem().getDistributedMember();
  }

  @Override
  public VersionSource getVersionMember() {
    if (getDataPolicy().withPersistence()) {
      return getDiskStore().getDiskStoreID();
    } else {
      return cache.getInternalDistributedSystem().getDistributedMember();
    }
  }

  // TODO: createSubregion method is too complex for IDE to analyze
  @Override
  public Region createSubregion(String subregionName, RegionAttributes attrs,
      InternalRegionArguments internalRegionArgs)
      throws RegionExistsException, TimeoutException, IOException, ClassNotFoundException {

    checkReadiness();
    RegionAttributes regionAttributes = attrs;
    // TODO: attrs is reassigned but never used
    attrs = cache.invokeRegionBefore(this, subregionName, attrs, internalRegionArgs);

    final InputStream snapshotInputStream = internalRegionArgs.getSnapshotInputStream();
    final boolean getDestroyLock = internalRegionArgs.getDestroyLockFlag();
    final InternalDistributedMember imageTarget = internalRegionArgs.getImageTarget();

    LocalRegion newRegion = null;
    try {
      if (getDestroyLock)
        acquireDestroyLock();
      LocalRegion existing = null;
      try {
        if (isDestroyed()) {
          if (reinitialized_old) {
            throw new RegionReinitializedException(toString(), getFullPath());
          }
          throw new RegionDestroyedException(toString(), getFullPath());
        }
        RegionNameValidation.validate(subregionName, internalRegionArgs);

        validateSubregionAttributes(regionAttributes);

        // lock down the subregionsLock
        // to prevent other threads from adding a region to it in toRegion
        // but don't wait on initialization while synchronized (distributed
        // deadlock)
        synchronized (subregionsLock) {

          existing = (LocalRegion) subregions.get(subregionName);

          if (existing == null) {
            if (regionAttributes.getScope().isDistributed()
                && internalRegionArgs.isUsedForPartitionedRegionBucket()) {
              final PartitionedRegion pr = internalRegionArgs.getPartitionedRegion();
              internalRegionArgs.setUserAttribute(pr.getUserAttribute());
              if (pr.isShadowPR()) {
                newRegion = new BucketRegionQueue(subregionName, regionAttributes, this, cache,
                    internalRegionArgs);
              } else {
                newRegion = new BucketRegion(subregionName, regionAttributes, this, cache,
                    internalRegionArgs);
              }
            } else if (regionAttributes.getPartitionAttributes() != null) {
              newRegion = new PartitionedRegion(subregionName, regionAttributes, this, cache,
                  internalRegionArgs);
            } else {
              boolean local = regionAttributes.getScope().isLocal();
              newRegion = local
                  ? new LocalRegion(subregionName, regionAttributes, this, cache,
                      internalRegionArgs)
                  : new DistributedRegion(subregionName, regionAttributes, this, cache,
                      internalRegionArgs);
            }
            Object previousValue = subregions.putIfAbsent(subregionName, newRegion);

            Assert.assertTrue(previousValue == null);

            Assert.assertTrue(!newRegion.isInitialized());

            if (logger.isDebugEnabled()) {
              logger.debug("Subregion created: {}", newRegion.getFullPath());
            }
            if (snapshotInputStream != null || imageTarget != null
                || internalRegionArgs.getRecreateFlag()) {
              cache.regionReinitialized(newRegion); // fix for bug 33534
            }

          } // endif: existing == null
        } // end synchronization
      } finally {
        if (getDestroyLock) {
          releaseDestroyLock();
        }
      }

      // Fix for bug 42127 - moved to outside of the destroy lock.
      if (existing != null) {
        // now outside of synchronization we must wait for appropriate
        // initialization on existing region before returning a reference to
        // it
        existing.waitOnInitialization();
        // fix for bug 32570
        throw new RegionExistsException(existing);
      }

      boolean success = false;
      try {
        newRegion.checkReadiness();
        cache.setRegionByPath(newRegion.getFullPath(), newRegion);
        if (regionAttributes instanceof UserSpecifiedRegionAttributes) {
          internalRegionArgs
              .setIndexes(((UserSpecifiedRegionAttributes) regionAttributes).getIndexes());
        }

        // releases initialization Latches
        newRegion.initialize(snapshotInputStream, imageTarget, internalRegionArgs);

        // register the region with resource manager to get memory events
        if (!newRegion.isInternalRegion()) {
          if (!newRegion.isDestroyed) {
            cache.getInternalResourceManager().addResourceListener(ResourceType.MEMORY,
                newRegion);

            if (!newRegion.getOffHeap()) {
              newRegion.initialCriticalMembers(
                  cache.getInternalResourceManager().getHeapMonitor().getState().isCritical(),
                  cache.getResourceAdvisor().adviseCriticalMembers());
            } else {
              newRegion.initialCriticalMembers(
                  cache.getInternalResourceManager().getHeapMonitor().getState().isCritical()
                      || cache.getInternalResourceManager().getOffHeapMonitor().getState()
                          .isCritical(),
                  cache.getResourceAdvisor().adviseCriticalMembers());
            }

            // synchronization would be done on ManagementAdapter.regionOpLock
            // instead of destroyLock in LocalRegion? ManagementAdapter is one
            // of the Resource Event listeners

            InternalDistributedSystem system = cache.getInternalDistributedSystem();
            system.handleResourceEvent(ResourceEvent.REGION_CREATE, newRegion);
          }
        }
        success = true;
      } catch (CancelException | RegionDestroyedException | RedundancyAlreadyMetException e) {
        // don't print a call stack
        throw e;
      } catch (RuntimeException validationException) {
        logger
            .warn(String.format("Initialization failed for Region %s", getFullPath()),
                validationException);
        throw validationException;
      } finally {
        if (!success) {
          cache.setRegionByPath(newRegion.getFullPath(), null);
          initializationFailed(newRegion);
          cache.getInternalResourceManager(false).removeResourceListener(newRegion);
        }
      }

      newRegion.postCreateRegion();
    } finally {
      // make sure region initialization latch is open regardless
      // before returning;
      // if the latch is not open at this point, then an exception must
      // have occurred
      if (newRegion != null && !newRegion.isInitialized()) {
        if (logger.isDebugEnabled()) {
          logger.debug("Region initialize latch is closed, Error must have occurred");
        }
      }
    }

    cache.invokeRegionAfter(newRegion);
    return newRegion;
  }

  @Override
  public void create(Object key, Object value, Object aCallbackArgument)
      throws TimeoutException, EntryExistsException, CacheWriterException {
    long startPut = CachePerfStats.getStatTime();
    createTimer.record(() -> {
      @Released
      EntryEventImpl event = newCreateEntryEvent(key, value, aCallbackArgument);
      try {
        validatedCreate(event, startPut);
      } finally {
        event.release();
      }
    });
  }

  private void validatedCreate(EntryEventImpl event, long startPut)
      throws TimeoutException, EntryExistsException, CacheWriterException {

    if (event.getEventId() == null && generateEventID()) {
      event.setNewEventId(cache.getDistributedSystem());
    }
    // Fix for 42448 - Only make create with null a local invalidate for
    // normal regions. Otherwise, it will become a distributed invalidate.
    if (getDataPolicy() == DataPolicy.NORMAL) {
      event.setLocalInvalid(true);
    }
    discoverJTA();
    if (!basicPut(event, true, // ifNew
        false, // ifOld
        null, // expectedOldValue
        true // requireOldValue TODO txMerge why is oldValue required for
             // create? I think so that the EntryExistsException will have it.
    )) {
      throw new EntryExistsException(event.getKey().toString(), event.getOldValue());
    } else {
      if (!getDataView().isDeferredStats()) {
        getCachePerfStats().endPut(startPut, false);
      }
    }
  }

  @Retained
  private EntryEventImpl newCreateEntryEvent(Object key, Object value, Object aCallbackArgument) {

    validateArguments(key, value, aCallbackArgument);
    checkReadiness();
    checkForLimitedOrNoAccess();

    return entryEventFactory
        .create(this, Operation.CREATE, key, value, aCallbackArgument, false, getMyId())
        .setCreate(true);
  }

  /**
   * The default Region implementation will generate EvenTID in the EntryEvent object. This method
   * is overridden in special Region objects like HARegion or
   * SingleWriteSingleReadRegionQueue.SingleReadWriteMetaRegion to return false as the event
   * propagation from those regions do not need EventID objects
   *
   * @return boolean indicating whether to generate eventID or not
   */
  @Override
  public boolean generateEventID() {
    return !isUsedForPartitionedRegionAdmin();
  }

  @Override
  public Object destroy(Object key, Object aCallbackArgument)
      throws TimeoutException, EntryNotFoundException, CacheWriterException {
    @Released
    EntryEventImpl event = newDestroyEntryEvent(key, aCallbackArgument);
    try {
      return validatedDestroy(key, event);
    } finally {
      event.release();
    }
  }

  /**
   * Destroys entry without performing validations. Call this after validating key, callback arg,
   * and runtime state.
   */
  Object validatedDestroy(Object key, EntryEventImpl event)
      throws TimeoutException, EntryNotFoundException, CacheWriterException {
    if (event.getEventId() == null && generateEventID()) {
      event.setNewEventId(cache.getDistributedSystem());
    }
    basicDestroy(event, true, // cacheWrite
        null); // expectedOldValue
    if (event.isOldValueOffHeap()) {
      return null;
    } else {
      return handleNotAvailable(event.getOldValue());
    }
  }

  @Retained
  EntryEventImpl newDestroyEntryEvent(Object key, Object aCallbackArgument) {
    validateKey(key);
    checkReadiness();
    checkForLimitedOrNoAccess();

    return entryEventFactory.create(this, Operation.DESTROY, key, null,
        aCallbackArgument, false, getMyId());
  }

  @Override
  public void destroyRegion(Object aCallbackArgument)
      throws CacheWriterException, TimeoutException {
    cache.invokeBeforeDestroyed(this);
    getDataView().checkSupportsRegionDestroy();
    checkForLimitedOrNoAccess();

    RegionEventImpl event = new RegionEventImpl(this, Operation.REGION_DESTROY, aCallbackArgument,
        false, getMyId(), generateEventID());
    basicDestroyRegion(event, true);
  }

  @Override
  public InternalDataView getDataView() {
    final TXStateInterface tx = getTXState();
    if (tx == null) {
      return sharedDataView;
    }
    return tx;
  }

  /**
   * Fetch the de-serialized value from non-transactional state.
   *
   * @param keyInfo to which the value is associated
   * @param updateStats true if the entry stats should be updated.
   * @param disableCopyOnRead if true then disable copy on read
   * @param preferCachedDeserializable true if the preferred result form is CachedDeserializable
   * @param clientEvent client's event, if any (for version tag retrieval)
   * @param returnTombstones whether destroyed entries should be returned
   * @param retainResult if true then the result may be a retained off-heap reference
   * @return the value for the given key
   */
  public Object getDeserializedValue(RegionEntry regionEntry, final KeyInfo keyInfo,
      final boolean updateStats, boolean disableCopyOnRead, boolean preferCachedDeserializable,
      EntryEventImpl clientEvent, boolean returnTombstones, boolean retainResult) {
    if (diskRegion != null) {
      diskRegion.setClearCountReference();
    }
    try {
      if (regionEntry == null) {
        regionEntry = entries.getEntry(keyInfo.getKey());
      }
      // skip updating the stats if the value is null
      // TODO - We need to clean up the callers of the this class so that we can
      // update the statistics here, where it would make more sense.
      if (regionEntry == null) {
        return null;
      }
      final Object value;
      if (clientEvent != null && regionEntry.getVersionStamp() != null) {
        // defer the lruUpdateCallback to prevent a deadlock (see bug 51121).
        final boolean disabled = entries.disableLruUpdateCallback();
        try {
          synchronized (regionEntry) { // bug #51059 value & version must be obtained atomically
            clientEvent.setVersionTag(regionEntry.getVersionStamp().asVersionTag());
            value = getDeserialized(regionEntry, updateStats, disableCopyOnRead,
                preferCachedDeserializable, retainResult);
          }
        } finally {
          if (disabled) {
            entries.enableLruUpdateCallback();
          }
          try {
            entries.lruUpdateCallback();
          } catch (DiskAccessException dae) {
            handleDiskAccessException(dae);
            throw dae;
          }
        }
      } else {
        value = getDeserialized(regionEntry, updateStats, disableCopyOnRead,
            preferCachedDeserializable, retainResult);
      }
      if (logger.isTraceEnabled() && !(this instanceof HARegion)) {
        logger.trace(
            "getDeserializedValue for {} returning version: {} returnTombstones: {} value: {}",
            keyInfo.getKey(), regionEntry.getVersionStamp() == null ? "null"
                : regionEntry.getVersionStamp().asVersionTag(),
            returnTombstones, value);
      }
      return value;
    } finally {
      if (diskRegion != null) {
        diskRegion.removeClearCountReference();
      }
    }
  }

  /**
   * @param disableCopyOnRead if true then do not make a copy on read
   * @param preferCachedDeserializable true if the preferred result form is CachedDeserializable
   * @param retainResult if true then the result may be a retained off-heap reference
   * @return the value found, which can be
   *         <ul>
   *         <li>null if the value was removed from the region entry
   *         <li>Token.INVALID if the value of the region entry is invalid
   *         <li>Token.LOCAL_INVALID if the value of the region entry is local invalid
   *         </ul>
   */
  @Retained
  Object getDeserialized(RegionEntry regionEntry, boolean updateStats, boolean disableCopyOnRead,
      boolean preferCachedDeserializable, boolean retainResult) {
    assert !retainResult || preferCachedDeserializable;
    boolean disabledLRUCallback = entries.disableLruUpdateCallback();
    try {
      @Retained
      Object value;
      try {
        if (retainResult) {
          value = regionEntry.getValueRetain(this);
        } else {
          value = regionEntry.getValue(this);
        }
      } catch (DiskAccessException dae) {
        handleDiskAccessException(dae);
        throw dae;
      }

      // skip updating the stats if the value is null
      if (value == null) {
        return null;
      }
      if (value instanceof CachedDeserializable) {
        if (!preferCachedDeserializable) {
          if (isCopyOnRead()) {
            if (disableCopyOnRead) {
              value = ((CachedDeserializable) value).getDeserializedForReading();
            } else {
              value = ((CachedDeserializable) value).getDeserializedWritableCopy(this, regionEntry);
            }
          } else {
            value = ((CachedDeserializable) value).getDeserializedValue(this, regionEntry);
          }
        }
      } else if (!disableCopyOnRead) {
        value = conditionalCopy(value);
      }

      if (updateStats) {
        updateStatsForGet(regionEntry, value != null && !Token.isInvalid(value));
      }
      return value;
    } catch (IllegalArgumentException i) {
      throw new IllegalArgumentException(String.format("%s",
          "Error while deserializing value for key=" + regionEntry.getKey()), i);
    } finally {
      if (disabledLRUCallback) {
        entries.enableLruUpdateCallback();
        entries.lruUpdateCallback();
      }
    }
  }

  @Override
  public Object get(Object key, Object aCallbackArgument, boolean generateCallbacks,
      EntryEventImpl clientEvent) throws TimeoutException, CacheLoaderException {
    return getTimer.record(() -> {
      Object result =
          get(key, aCallbackArgument, generateCallbacks, false, false, null, clientEvent, false);
      if (Token.isInvalid(result)) {
        result = null;
      }
      return result;
    });
  }

  /**
   * @see BucketRegion#getSerialized(KeyInfo, boolean, boolean, ClientProxyMembershipID,
   *      EntryEventImpl, boolean)
   */
  public Object get(Object key, Object aCallbackArgument, boolean generateCallbacks,
      boolean disableCopyOnRead, boolean preferCD, ClientProxyMembershipID requestingClient,
      EntryEventImpl clientEvent, boolean returnTombstones)
      throws TimeoutException, CacheLoaderException {
    return get(key, aCallbackArgument, generateCallbacks, disableCopyOnRead, preferCD,
        requestingClient, clientEvent, returnTombstones, false, false);
  }

  /**
   * The result of this operation may be an off-heap reference that the caller must release
   */
  @Retained
  public Object getRetained(Object key, Object aCallbackArgument, boolean generateCallbacks,
      boolean disableCopyOnRead, ClientProxyMembershipID requestingClient,
      EntryEventImpl clientEvent, boolean returnTombstones)
      throws TimeoutException, CacheLoaderException {
    return getRetained(key, aCallbackArgument, generateCallbacks, disableCopyOnRead,
        requestingClient, clientEvent, returnTombstones, false);
  }

  /**
   * The result of this operation may be an off-heap reference that the caller must release.
   *
   * @param opScopeIsLocal if true then just check local storage for a value; if false then try to
   *        find the value if it is not local
   */
  @Retained
  private Object getRetained(Object key, Object aCallbackArgument, boolean generateCallbacks,
      boolean disableCopyOnRead, ClientProxyMembershipID requestingClient,
      EntryEventImpl clientEvent, boolean returnTombstones, boolean opScopeIsLocal)
      throws TimeoutException, CacheLoaderException {
    return get(key, aCallbackArgument, generateCallbacks, disableCopyOnRead, true, requestingClient,
        clientEvent, returnTombstones, opScopeIsLocal, false /* see GEODE-1291 */);
  }

  /**
   * @param opScopeIsLocal if true then just check local storage for a value; if false then try to
   *        find the value if it is not local
   * @param retainResult if true then the result may be a retained off-heap reference.
   */
  Object get(Object key, Object aCallbackArgument, boolean generateCallbacks,
      boolean disableCopyOnRead, boolean preferCD, ClientProxyMembershipID requestingClient,
      EntryEventImpl clientEvent, boolean returnTombstones, boolean opScopeIsLocal,
      boolean retainResult) throws TimeoutException, CacheLoaderException {
    assert !retainResult || preferCD;
    validateKey(key);
    checkReadiness();
    checkForNoAccess();
    discoverJTA();
    CachePerfStats stats = getCachePerfStats();
    long start = stats.startGet();
    boolean isMiss = true;
    try {
      KeyInfo keyInfo = getKeyInfo(key, aCallbackArgument);
      Object value = getDataView().getDeserializedValue(keyInfo, this, true, disableCopyOnRead,
          preferCD, clientEvent, returnTombstones, retainResult, true);
      final boolean isCreate = value == null;
      isMiss = value == null || Token.isInvalid(value)
          || (!returnTombstones && value == Token.TOMBSTONE);
      // Note: if the value was Token.DESTROYED then getDeserialized
      // returns null so we don't need the following in the above expression:
      // || (isRegInterestInProgress() && Token.isDestroyed(value))
      // because (value == null) will be true in this case.
      if (isMiss) {
        // to fix bug 51509 raise the precedence of opScopeIsLocal
        // if scope is local and there is no loader, then
        // don't go further to try and get value
        if (!opScopeIsLocal
            && ((getScope().isDistributed()) || hasServerProxy() || basicGetLoader() != null)) {
          // serialize search/load threads if not in txn
          value = getDataView().findObject(keyInfo, this, isCreate, generateCallbacks, value,
              disableCopyOnRead, preferCD, requestingClient, clientEvent, returnTombstones);
          if (!returnTombstones && value == Token.TOMBSTONE) {
            value = null;
          }
        } else { // local scope with no loader, still might need to update stats
          if (isCreate) {
            recordMiss(null, key);
          }
          value = null;
        }
      }
      return value;
    } finally {
      stats.endGet(start, isMiss);
    }
  }

  /**
   * Update region and potentially entry stats for the miss case
   *
   * @param re optional region entry, fetched if null
   * @param key the key used to fetch the region entry
   */
  public void recordMiss(final RegionEntry re, Object key) {
    if (!statisticsEnabled) {
      return;
    }
    final RegionEntry e;
    if (re == null && !isTX()) {
      e = basicGetEntry(key);
    } else {
      e = re;
    }
    updateStatsForGet(e, false);
  }

  /**
   * @param isCreate true if call found no entry; false if updating an existing entry
   * @param localValue the value retrieved from the region for this object.
   * @param disableCopyOnRead if true then do not make a copy
   * @param preferCD true if the preferred result form is CachedDeserializable
   * @param clientEvent the client event, if any
   * @param returnTombstones whether to return tombstones
   */
  @Retained
  Object nonTxnFindObject(KeyInfo keyInfo, boolean isCreate, boolean generateCallbacks,
      Object localValue, boolean disableCopyOnRead, boolean preferCD,
      ClientProxyMembershipID requestingClient, EntryEventImpl clientEvent,
      boolean returnTombstones) throws TimeoutException, CacheLoaderException {
    @Retained
    Object result;
    if (isProxy()) {
      result =
          getObject(keyInfo, isCreate, generateCallbacks, localValue, disableCopyOnRead, preferCD,
              requestingClient, clientEvent, returnTombstones);
    } else {
      result = optimizedGetObject(keyInfo, isCreate, generateCallbacks, localValue,
          disableCopyOnRead, preferCD,
          requestingClient, clientEvent, returnTombstones);
    }
    return result;
  }


  private Object getObject(KeyInfo keyInfo, boolean isCreate, boolean generateCallbacks,
      Object localValue, boolean disableCopyOnRead, boolean preferCD,
      ClientProxyMembershipID requestingClient, EntryEventImpl clientEvent,
      boolean returnTombstones) {
    Object result;
    boolean partitioned = getDataPolicy().withPartitioning();
    if (!partitioned) {
      localValue = getDeserializedValue(null, keyInfo, isCreate, disableCopyOnRead, preferCD,
          clientEvent, false, false);

      // stats have now been updated
      if (localValue != null && !Token.isInvalid(localValue)) {
        result = localValue;
        return result;
      }
      isCreate = localValue == null;
      result = findObjectInSystem(keyInfo, isCreate, null, generateCallbacks, localValue,
          disableCopyOnRead, preferCD, requestingClient, clientEvent, returnTombstones);

    } else {
      // For PRs we don't want to deserialize the value and we can't use findObjectInSystem
      // because it can invoke code that is transactional.
      result =
          getSharedDataView().findObject(keyInfo, this, isCreate, generateCallbacks, localValue,
              disableCopyOnRead, preferCD, requestingClient, clientEvent, returnTombstones);
    }

    if (result == null && localValue != null) {
      if (localValue != Token.TOMBSTONE || returnTombstones) {
        result = localValue;
      }
    }
    // findObjectInSystem does not call conditionalCopy
    if (!disableCopyOnRead) {
      result = conditionalCopy(result);
    }
    return result;
  }

  /**
   * optimized to only allow one thread to do a search/load, other threads wait on a future
   */
  private Object optimizedGetObject(KeyInfo keyInfo, boolean isCreate, boolean generateCallbacks,
      Object localValue, boolean disableCopyOnRead, boolean preferCD,
      ClientProxyMembershipID requestingClient, EntryEventImpl clientEvent,
      boolean returnTombstones) {
    Object result = null;
<<<<<<< HEAD
    FutureResult thisFuture = new FutureResult(this.stopper);
    Future otherFuture = this.getFutures.putIfAbsent(keyInfo.getKey(), thisFuture);
=======
    FutureResult thisFuture = new FutureResult(stopper);
    Future otherFuture = (Future) getFutures.putIfAbsent(keyInfo.getKey(), thisFuture);
>>>>>>> 7fee5bf8
    // only one thread can get their future into the map for this key at a time
    if (otherFuture != null) {
      thisFuture = null;
      try {
        Object[] valueAndVersion = (Object[]) otherFuture.get();
        if (valueAndVersion != null) {
          result = valueAndVersion[0];
          if (clientEvent != null) {
            clientEvent.setVersionTag((VersionTag) valueAndVersion[1]);
          }
          if (!preferCD && result instanceof CachedDeserializable) {
            CachedDeserializable cd = (CachedDeserializable) result;
            // fix for bug 43023
            if (!disableCopyOnRead && (isCopyOnRead() || isProxy())) {
              result = cd.getDeserializedWritableCopy(null, null);
            } else {
              result = cd.getDeserializedForReading();
            }

          } else if (!disableCopyOnRead) {
            result = conditionalCopy(result);
          }
          // what was a miss is now a hit
          if (isCreate) {
            RegionEntry regionEntry = basicGetEntry(keyInfo.getKey());
            updateStatsForGet(regionEntry, true);
          }
          return result;
        }
      } catch (InterruptedException ignore) {
        Thread.currentThread().interrupt();
        // TODO check a CancelCriterion here?
        return null;
      } catch (ExecutionException e) {
        // unexpected since there is no background thread
        // NOTE: this was creating InternalGemFireError and initCause with itself
        throw new InternalGemFireError(
            "unexpected exception", e);
      }
    }
    try {
      result =
          getObject(keyInfo, isCreate, generateCallbacks, localValue, disableCopyOnRead, preferCD,
              requestingClient, clientEvent, returnTombstones);

    } finally {
<<<<<<< HEAD
      if (thisFuture != null) {
=======
      if (otherFuture == null) {
>>>>>>> 7fee5bf8
        if (result != null) {
          VersionTag tag = clientEvent == null ? null : clientEvent.getVersionTag();
          thisFuture.set(new Object[] {result, tag});
        } else {
          thisFuture.set(null);
        }
<<<<<<< HEAD
        this.getFutures.remove(keyInfo.getKey());
      }
    }
    if (!disableCopyOnRead) {
      result = conditionalCopy(result);
=======
        getFutures.remove(keyInfo.getKey());
      }
>>>>>>> 7fee5bf8
    }

    return result;
  }


  /**
   * Returns true if get should give a copy; false if a reference.
   *
   * @since GemFire 4.0
   */
  @Override
  public boolean isCopyOnRead() {
    return compressor == null && cache.isCopyOnRead()
        && !isUsedForPartitionedRegionAdmin && !isUsedForMetaRegion && !getOffHeap()
        && !isSecret();
  }

  /**
   * Makes a copy, if copy-on-get is enabled, of the specified object.
   *
   * @since GemFire 4.0
   */
  Object conditionalCopy(Object o) {
    if (isCopyOnRead() && !Token.isInvalid(o)) {
      return CopyHelper.copy(o);
    } else {
      return o;
    }
  }

  private final String fullPath;

  @Override
  public String getFullPath() {
    return fullPath;
  }

  @Override
  public Region getParentRegion() {
    return parentRegion;
  }

  @Override
  public Region getSubregion(String path) {
    checkReadiness();
    return getSubregion(path, false);
  }

  @Override
  public void invalidateRegion(Object aCallbackArgument) throws TimeoutException {
    getDataView().checkSupportsRegionInvalidate();
    checkReadiness();
    checkForLimitedOrNoAccess();
    RegionEventImpl event = new RegionEventImpl(this, Operation.REGION_INVALIDATE,
        aCallbackArgument, false, getMyId(), generateEventID());

    basicInvalidateRegion(event);
  }

  @Override
  public Object put(Object key, Object value, Object aCallbackArgument)
      throws TimeoutException, CacheWriterException {
    long startPut = CachePerfStats.getStatTime();
    return putTimer.record(() -> {
      @Released
      EntryEventImpl event = newUpdateEntryEvent(key, value, aCallbackArgument);
      try {
        return validatedPut(event, startPut);
      } finally {
        event.release();
      }
    });
  }

  Object validatedPut(EntryEventImpl event, long startPut)
      throws TimeoutException, CacheWriterException {

    if (event.getEventId() == null && generateEventID()) {
      event.setNewEventId(cache.getDistributedSystem());
    }
    Object oldValue = null;
    if (basicPut(event, false, // ifNew
        false, // ifOld
        null, // expectedOldValue
        false // requireOldValue
    )) {
      if (!event.isOldValueOffHeap()) {
        // don't copy it to heap just to return from put.
        // TODO: come up with a better way to do this.
        oldValue = event.getOldValue();
      }
      if (!getDataView().isDeferredStats()) {
        getCachePerfStats().endPut(startPut, false);
      }
    }
    return handleNotAvailable(oldValue);
  }

  @Retained
  EntryEventImpl newUpdateEntryEvent(Object key, Object value, Object aCallbackArgument) {

    validateArguments(key, value, aCallbackArgument);
    if (value == null) {
      throw new NullPointerException(
          "value must not be null");
    }
    checkReadiness();
    checkForLimitedOrNoAccess();
    discoverJTA();

    // This used to call the constructor which took the old value. It
    // was modified to call the other EntryEventImpl constructor so that
    // an id will be generated by default. Null was passed in anyway.
    // generate EventID
    @Retained
    final EntryEventImpl event = entryEventFactory.create(this, Operation.UPDATE, key, value,
        aCallbackArgument, false, getMyId());
    boolean eventReturned = false;
    try {
      extractDeltaIntoEvent(value, event);
      eventReturned = true;
      return event;
    } finally {
      if (!eventReturned)
        event.release();
    }
  }

  private void extractDeltaIntoEvent(Object value, EntryEventImpl event) {
    // 1. Check for DS-level delta property.
    // 2. Default value for operation type is UPDATE, so no need to check that here.
    // 3. Check if it has server region proxy.
    // We do not have a handle to event in PutOpImpl to check if we have
    // delta bytes calculated already. So no need to calculate it here.
    // 4. Check if value is instanceof org.apache.geode.Delta
    // 5. Check if Region in PR with redundantCopies > 0. Set extractDelta.
    // 6. Check if Region has peers. Set extractDelta.
    // 7. Check if it has any delta proxies attached to it. Set extractDelta.
    // 8. If extractDelta is set, check if it has delta.
    // 9. If delta is found, extract it and set it into the event.
    // 10. If any exception is caught while invoking the delta callbacks, throw it back.
    // 11. Wrap any checked exception in InternalGemFireException before throwing it.
    try {
      // How costly is this if check?
      if (getSystem().getConfig().getDeltaPropagation() && value instanceof Delta) {
        boolean extractDelta = false;
        if (!hasServerProxy()) {
          if (this instanceof PartitionedRegion) {
            if (((PartitionedRegion) this).getRedundantCopies() > 0) {
              extractDelta = true;
            } else {
              InternalDistributedMember ids = (InternalDistributedMember) PartitionRegionHelper
                  .getPrimaryMemberForKey(this, event.getKey());
              if (ids != null) {
                extractDelta = !getSystem().getMemberId().equals(ids.getId())
                    || hasAdjunctRecipientsNeedingDelta(event);
              } else {
                extractDelta = true;
              }
            }
          } else if (this instanceof DistributedRegion
              && !((DistributedRegion) this).scope.isDistributedNoAck()
              && !((CacheDistributionAdvisee) this).getCacheDistributionAdvisor().adviseCacheOp()
                  .isEmpty()) {
            extractDelta = true;
          }
          if (!extractDelta && ClientHealthMonitor.getInstance() != null) {
            extractDelta = ClientHealthMonitor.getInstance().hasDeltaClients();
          }
        } else if (getSystem().isDeltaEnabledOnServer()) {
          // This is a client region
          extractDelta = true;
        }
        if (extractDelta && ((org.apache.geode.Delta) value).hasDelta()) {
          HeapDataOutputStream hdos = new HeapDataOutputStream(Version.CURRENT);
          long start = DistributionStats.getStatTime();
          try {
            ((org.apache.geode.Delta) value).toDelta(hdos);
          } catch (RuntimeException re) {
            throw re;
          } catch (Exception e) {
            throw new DeltaSerializationException(
                "Caught exception while sending delta",
                e);
          }
          event.setDeltaBytes(hdos.toByteArray());
          getCachePerfStats().endDeltaPrepared(start);
        }
      }
    } catch (RuntimeException re) {
      throw re;
    } catch (Exception e) {
      throw new InternalGemFireException(e);
    }
  }

  @SuppressWarnings("unchecked")
  private boolean hasAdjunctRecipientsNeedingDelta(EntryEventImpl event) {
    PartitionedRegion partitionedRegion = (PartitionedRegion) this;
    BucketRegion bucketRegion;

    int bId = event.getKeyInfo().getBucketId();
    try {
      bucketRegion = partitionedRegion.dataStore.getInitializedBucketForId(event.getKey(), bId);
    } catch (ForceReattemptException ignore) {
      return true;
    }
    Set<InternalDistributedMember> recipients =
        bucketRegion.getCacheDistributionAdvisor().adviseUpdate(event);
    Set<InternalDistributedMember> twoMessages =
        bucketRegion.getBucketAdvisor().adviseRequiresTwoMessages();
    CacheDistributionAdvisor cda = partitionedRegion.getCacheDistributionAdvisor();
    FilterRoutingInfo filterRouting = cda.adviseFilterRouting(event, recipients);
    Set<InternalDistributedMember> adjunctRecipients =
        bucketRegion.getAdjunctReceivers(event, recipients, twoMessages, filterRouting);
    Set cacheServerMembers = cda.adviseCacheServers();
    return !Collections.disjoint(adjunctRecipients, cacheServerMembers);
  }

  @Override
  public Region.Entry getEntry(Object key) {
    return getEntryTimer.record(() -> {
      validateKey(key);
      checkReadiness();
      checkForNoAccess();
      discoverJTA();
      return getDataView().getEntry(getKeyInfo(key), this, false);
    });
  }

  /** internally we often need to get an entry whether it is a tombstone or not */
  @Override
  public Region.Entry getEntry(Object key, boolean allowTombstones) {
    return getDataView().getEntry(getKeyInfo(key), this, allowTombstones);
  }

  /**
   * Just like getEntry but also updates the stats that get would have depending on a flag. See bug
   * 42410. Also skips discovering JTA
   *
   * @return the entry if it exists; otherwise null.
   */
  public Entry accessEntry(Object key, boolean updateStats) {
    validateKey(key);
    checkReadiness();
    checkForNoAccess();
    if (updateStats) {
      return getDataView().accessEntry(getKeyInfo(key), this);
    } else {
      return getDataView().getEntry(getKeyInfo(key), this, false);
    }
  }

  /** a fast estimate of total number of entries locally in the region */
  long getEstimatedLocalSize() {
    if (!isDestroyed) {
      long size;
      // if region has not been initialized yet, then get the estimate from
      // disk region's recovery map if available
      RegionMap regionMap;
      if (!initialized && diskRegion != null
          && (regionMap = diskRegion.getRecoveredEntryMap()) != null
          && (size = regionMap.size()) > 0) {
        return size;
      }
      if ((regionMap = getRegionMap()) != null) {
        return regionMap.size();
      }
    }
    return 0;
  }

  /**
   * @param access true if caller wants last accessed time updated
   * @param allowTombstones whether an entry with a TOMBSTONE value can be returned
   */
  Region.Entry nonTXGetEntry(KeyInfo keyInfo, boolean access, boolean allowTombstones) {
    final Object key = keyInfo.getKey();
    RegionEntry re = entries.getEntry(key);
    boolean miss = re == null || re.isDestroyedOrRemoved();
    if (access) {
      updateStatsForGet(re, !miss);
    }
    if (re == null) {
      return null;
    }
    if (re.isTombstone()) {
      if (!allowTombstones) {
        return null;
      } // else return an entry (client GII / putAll results)
    } else if (miss) {
      return null;
    }

    return new NonTXEntry(this, re);
  }

  boolean isClosed() {
    return cache.isClosed();
  }

  /**
   * Returns true if this region is or has been closed or destroyed. Note that unlike
   * {@link #isDestroyed()} this method will not return true if the cache is closing but has not yet
   * started closing this region.
   */
  @Override
  public boolean isThisRegionBeingClosedOrDestroyed() {
    return isDestroyed;
  }

  /** returns true if this region has been destroyed */
  @Override
  public boolean isDestroyed() {
    if (isClosed()) {
      return true; // for bug 42328
    }

    boolean isTraceEnabled = logger.isTraceEnabled();

    if (isDestroyed) {
      if (isTraceEnabled) {
        logger.trace("isDestroyed: true, this.isDestroyed: {}", getFullPath());
      }
      return true;
    }

    if (isTraceEnabled) {
      logger.trace("isDestroyed: false : {}", getFullPath());
    }
    return false;
  }

  /** a variant of subregions() that does not perform a readiness check */
  @Override
  public Set basicSubregions(boolean recursive) {
    return new SubregionsSet(recursive);
  }

  @Override
  public Set subregions(boolean recursive) {
    checkReadiness();
    return new SubregionsSet(recursive);
  }

  @Override
  public Set entrySet(boolean recursive) {
    checkReadiness();
    checkForNoAccess();
    if (!restoreSetOperationTransactionBehavior) {
      discoverJTA();
    }
    return basicEntries(recursive);
  }

  /** Returns set of entries without performing validation checks. */
  public Set basicEntries(boolean recursive) {
    return new EntriesSet(this, recursive, IteratorType.ENTRIES, false);
  }

  /**
   * Flavor of keys that will not do repeatable read
   *
   * @since GemFire 5.5
   */
  @VisibleForTesting
  public Set testHookKeys() {
    checkReadiness();
    checkForNoAccess();
    return new EntriesSet(this, false, IteratorType.KEYS, false /* allowTombstones */);
  }

  public Set keys() {
    checkReadiness();
    checkForNoAccess();
    if (!restoreSetOperationTransactionBehavior) {
      discoverJTA();
    }
    return new EntriesSet(this, false, IteratorType.KEYS, false);
  }

  /**
   * return a set of the keys in this region
   *
   * @param allowTombstones whether destroyed entries should be included
   * @return the keys
   */
  public Set keySet(boolean allowTombstones) {
    checkReadiness();
    checkForNoAccess();
    return new EntriesSet(this, false, IteratorType.KEYS, allowTombstones);
  }

  @Override
  public Collection values() {
    checkReadiness();
    checkForNoAccess();
    if (!restoreSetOperationTransactionBehavior) {
      discoverJTA();
    }
    return new EntriesSet(this, false, IteratorType.VALUES, false);
  }

  @Override
  public Object getUserAttribute() {
    return regionUserAttribute;
  }

  @Override
  public void setUserAttribute(Object value) {
    checkReadiness();
    regionUserAttribute = value;
  }

  @Override
  public boolean containsKey(Object key) {
    return containsKeyTimer.record(() -> {
      checkReadiness();
      checkForNoAccess();
      return getDataView().containsKey(getKeyInfo(key), this);
    });
  }

  @Override
  public boolean containsTombstone(Object key) {
    checkReadiness();
    checkForNoAccess();
    if (!getConcurrencyChecksEnabled()) {
      return false;
    } else {
      try {
        Entry entry = getDataView().getEntry(getKeyInfo(key), this, true);
        return entry != null && entry.getValue() == Token.TOMBSTONE;
      } catch (EntryDestroyedException ignore) {
        return true;
      }
    }
  }

  boolean nonTXContainsKey(KeyInfo keyInfo) {
    boolean contains = getRegionMap().containsKey(keyInfo.getKey());
    if (contains && imageState.isClient()) {
      // fix for bug #40871 - concurrent RI causes containsKey for destroyed entry
      // to return true
      RegionEntry regionEntry = entries.getEntry(keyInfo.getKey());
      if (regionEntry == null || regionEntry.isDestroyedOrRemoved()) {
        contains = false;
      }
    }
    return contains;
  }

  @Override
  public boolean containsValueForKey(Object key) {
    return containsValueForKeyTimer.record(() -> {
      discoverJTA();
      return getDataView().containsValueForKey(getKeyInfo(key), this);
    });
  }

  boolean nonTXContainsValueForKey(KeyInfo keyInfo) {
    checkReadiness();
    checkForNoAccess();
    if (diskRegion != null) {
      diskRegion.setClearCountReference();
    }
    try {
      RegionEntry entry = entries.getEntry(keyInfo.getKey());
      boolean result = entry != null;
      if (result) {
        ReferenceCountHelper.skipRefCountTracking();
        // no need to decompress since we only want to know if we have an existing value
        Object val = entry.getTransformedValue();
        if (val instanceof StoredObject) {
          OffHeapHelper.release(val);
          ReferenceCountHelper.unskipRefCountTracking();
          return true;
        }
        ReferenceCountHelper.unskipRefCountTracking();
        // No need to to check CachedDeserializable because of Bruce's fix in r30960 for bug 42162.
        // See bug 42732.
        // this works because INVALID and LOCAL_INVALID will never be faulted out of mem
        // If val is NOT_AVAILABLE that means we have a valid value on disk.
        result = !Token.isInvalidOrRemoved(val);
      }
      return result;
    } finally {
      if (diskRegion != null) {
        diskRegion.removeClearCountReference();
      }
    }
  }

  @Override
  public RegionAttributes getAttributes() {
    // to fix bug 35134 allow attribute access on closed regions
    return this;
  }

  @Override
  public String getName() {
    return regionName;
  }

  /**
   * Convenience method to get region name for logging/exception messages. if this region is an
   * instanceof bucket region, it returns the bucket region name
   *
   * @return name of the region or the owning partitioned region
   */
  @Override
  public String getDisplayName() {
    if (isUsedForPartitionedRegionBucket()) {
      return getPartitionedRegion().getName();
    }
    return regionName;
  }

  /**
   * Returns the number of entries in this region. Note that because of the concurrency properties
   * of the {@link RegionMap}, the number of entries is only an approximate. That is, other threads
   * may change the number of entries in this region while this method is being invoked.
   *
   * @see RegionMap#size
   */
  public int entryCount() {
    return getDataView().entryCount(this);
  }

  int entryCount(Set<Integer> buckets) {
    return entryCount(buckets, false);
  }

  int entryCount(Set<Integer> buckets, boolean estimate) {
    assert buckets == null : "unexpected buckets " + buckets + " for region " + toString();

    return getDataView().entryCount(this);
  }

  /**
   * @return size after considering imageState
   */
  @Override
  public int getRegionSize() {
    synchronized (getSizeGuard()) {
      int result = getRegionMap().size();
      // if this is a client with no tombstones then we subtract the number
      // of entries being affected by register-interest refresh
      if (imageState.isClient() && !getConcurrencyChecksEnabled()) {
        return result - imageState.getDestroyedEntriesCount();
      }
      return result - tombstoneCount.get();
    }
  }

  /**
   * Returns the {@code DiskRegion} that this region uses to access data on disk.
   *
   * @return {@code null} if disk regions are not being used
   *
   * @since GemFire 3.2
   */
  @Override
  public DiskRegion getDiskRegion() {
    return diskRegion;
  }

  @Override
  public DiskRegionView getDiskRegionView() {
    return getDiskRegion();
  }

  /**
   * Lets the customer do an explicit evict of a value to disk and removes the value from memory.
   */
  public void evictValue(Object key) {
    if (getDiskRegion() != null) {
      entries.evictValue(key);
    }
  }

  private boolean isOverflowEnabled() {
    EvictionAttributes ea = getAttributes().getEvictionAttributes();
    return ea != null && ea.getAction().isOverflowToDisk();
  }

  @Override
  public void writeToDisk() {
    if (diskRegion == null) {
      DataPolicy dp = getDataPolicy();
      if (dp.isEmpty()) {
        throw new IllegalStateException(
            String.format("Cannot write a region with data-policy %s to disk.",
                dp));
      } else if (!dp.withPersistence() && !isOverflowEnabled()) {
        throw new IllegalStateException(
            "Cannot write a region that is not configured to access disks.");
      }
    } else {
      diskRegion.asynchForceFlush();
    }
  }

  /**
   * Used by tests to force everything out to disk.
   */
  public void forceFlush() {
    if (diskRegion != null) {
      diskRegion.flushForTesting();
    }
  }

  /**
   * This implementation only checks readiness and scope
   */
  @Override
  public Lock getRegionDistributedLock() throws IllegalStateException {
    checkReadiness();
    checkForLimitedOrNoAccess();
    Scope theScope = getAttributes().getScope();
    Assert.assertTrue(theScope == Scope.LOCAL);
    throw new IllegalStateException(
        "Only supported for GLOBAL scope, not LOCAL");
  }

  /**
   * This implementation only checks readiness and scope
   */
  @Override
  public Lock getDistributedLock(Object key) throws IllegalStateException {
    checkReadiness();
    checkForLimitedOrNoAccess();
    Scope theScope = getAttributes().getScope();
    Assert.assertTrue(theScope == Scope.LOCAL);
    throw new IllegalStateException(
        "Only supported for GLOBAL scope, not LOCAL");
  }

  @Override
  public void invalidate(Object key, Object aCallbackArgument)
      throws TimeoutException, EntryNotFoundException {
    checkReadiness();
    checkForLimitedOrNoAccess();
    validatedInvalidate(key, aCallbackArgument);
  }

  /**
   * Destroys entry without performing validations. Call this after validating key, callback arg,
   * and runtime state.
   */
  void validatedInvalidate(Object key, Object aCallbackArgument)
      throws TimeoutException, EntryNotFoundException {
    @Released
    EntryEventImpl event = entryEventFactory.create(this, Operation.INVALIDATE, key, null,
        aCallbackArgument, false, getMyId());
    try {
      if (generateEventID()) {
        event.setNewEventId(cache.getDistributedSystem());
      }
      basicInvalidate(event);
    } finally {
      event.release();
    }
  }

  @Override
  public void localDestroy(Object key, Object aCallbackArgument) throws EntryNotFoundException {
    validateKey(key);
    checkReadiness();
    checkForNoAccess();
    @Released
    EntryEventImpl event = entryEventFactory.create(this, Operation.LOCAL_DESTROY, key, null,
        aCallbackArgument, false, getMyId());
    if (generateEventID()) {
      event.setNewEventId(cache.getDistributedSystem());
    }
    try {
      basicDestroy(event, false, null); // expectedOldValue
    } catch (CacheWriterException e) {
      // cache writer not called
      throw new Error(
          "Cache Writer should not have been called for localDestroy",
          e);
    } catch (TimeoutException e) {
      // no distributed lock
      throw new Error(
          "No distributed lock should have been attempted for localDestroy",
          e);
    } finally {
      event.release();
    }
  }

  @Override
  public void localDestroyRegion(Object aCallbackArgument) {
    getDataView().checkSupportsRegionDestroy();
    RegionEventImpl event = new RegionEventImpl(this, Operation.REGION_LOCAL_DESTROY,
        aCallbackArgument, false, getMyId(), generateEventID()/* generate EventID */);
    try {
      basicDestroyRegion(event, false);
    } catch (CacheWriterException e) {
      // not possible with local operation, CacheWriter not called
      throw new Error(
          "CacheWriterException should not be thrown in localDestroyRegion",
          e);
    } catch (TimeoutException e) {
      // not possible with local operation, no distributed locks possible
      throw new Error(
          "TimeoutException should not be thrown in localDestroyRegion",
          e);
    }
  }

  @Override
  public void close() {
    RegionEventImpl event = new RegionEventImpl(this, Operation.REGION_CLOSE, null, false,
        getMyId(), generateEventID());
    try {
      // NOTE: the 422dynamicRegions branch added the callbackEvents argument
      // to basicDestroyRegion and inhibited events on region.close. This
      // clashed with the new SystemMemberCacheListener functionality in
      // 5.0, causing unit tests to fail
      basicDestroyRegion(event, false, true, true);
    } catch (CacheWriterException e) {
      // not possible with local operation, CacheWriter not called
      throw new Error(
          "CacheWriterException should not be thrown in localDestroyRegion",
          e);
    } catch (TimeoutException e) {
      // not possible with local operation, no distributed locks possible
      throw new Error(
          "TimeoutException should not be thrown in localDestroyRegion",
          e);
    }
  }

  @Override
  public void localInvalidate(Object key, Object aCallbackArgument) throws EntryNotFoundException {
    validateKey(key);
    checkReadiness();
    checkForNoAccess();

    @Released
    EntryEventImpl event = entryEventFactory.create(this, Operation.LOCAL_INVALIDATE, key,
        null, aCallbackArgument, false, getMyId());
    try {
      if (generateEventID()) {
        event.setNewEventId(cache.getDistributedSystem());
      }
      event.setLocalInvalid(true);
      basicInvalidate(event);
    } finally {
      event.release();
    }
  }

  @Override
  public void localInvalidateRegion(Object aCallbackArgument) {
    getDataView().checkSupportsRegionInvalidate();
    checkReadiness();
    checkForNoAccess();
    RegionEventImpl event = new RegionEventImpl(this, Operation.REGION_LOCAL_INVALIDATE,
        aCallbackArgument, false, getMyId());
    basicInvalidateRegion(event);
  }

  /**
   * Do any extra initialization required. Region is already visible in parent's subregion map. This
   * method releases the initialization Latches, so subclasses should call this super method last
   * after performing additional initialization.
   *
   * @param imageTarget ignored, used by subclass for get initial image
   * @see DistributedRegion#initialize(InputStream, InternalDistributedMember,
   *      InternalRegionArguments)
   */
  @Override
  public void initialize(InputStream snapshotInputStream, InternalDistributedMember imageTarget,
      InternalRegionArguments internalRegionArgs)
      throws TimeoutException, IOException, ClassNotFoundException {
    if (!isInternalRegion()) {
      // Subclasses may have already called this method, but this is
      // acceptable because addResourceListener won't add it twice
      if (!isDestroyed) {
        cache.getInternalResourceManager().addResourceListener(ResourceType.MEMORY, this);
      }
    }

    // if not local, then recovery happens in InitialImageOperation
    if (scope.isLocal()) {
      createOQLIndexes(internalRegionArgs);
      if (diskRegion != null) {
        try {
          diskRegion.initializeOwner(this);
          diskRegion.finishInitializeOwner(this, GIIStatus.NO_GII);
          // This block was added so that early recovery could figure out that
          // this data needs to be recovered from disk. Local regions used to
          // not bother assigning a memberId but that is what the early
          // recovery
          // code uses to figure out that a region needs to be recovered.
          PersistentMemberID oldId = diskRegion.getMyInitializingID();
          if (oldId == null) {
            oldId = diskRegion.getMyPersistentID();
          }
          if (oldId == null) {
            PersistentMemberID newId = diskRegion.generatePersistentID();
            diskRegion.setInitializing(newId);
            diskRegion.setInitialized();
          }
        } catch (DiskAccessException dae) {
          releaseAfterRegionCreateEventLatch();
          handleDiskAccessException(dae, true);
          throw dae;
        }
      }
    }

    // make sure latches are released if they haven't been by now already
    releaseBeforeGetInitialImageLatch();
    if (snapshotInputStream != null && scope.isLocal()) {
      try {
        loadSnapshotDuringInitialization(snapshotInputStream);
      } catch (DiskAccessException dae) {
        releaseAfterRegionCreateEventLatch();
        handleDiskAccessException(dae);
        throw dae;
      }
    }

    releaseAfterGetInitialImageLatch();

    if (logger.isDebugEnabled()) {
      logger.debug("Calling addExpiryTasks for {}", this);
    }
    // these calls can throw RegionDestroyedException if this region is
    // destroyed
    // at this point
    try {
      addIdleExpiryTask();
      addTTLExpiryTask();
      if (isEntryExpiryPossible()) {
        rescheduleEntryExpiryTasks(); // called after gii to fix bug 35214
      }
      initialized();
    } catch (RegionDestroyedException ignore) {
      // whether it is this region or a parent region that is destroyed,
      // then so must we be
      Assert.assertTrue(isDestroyed());
      // just proceed, a destroyed region will be returned to caller
    }
  }

  void createOQLIndexes(InternalRegionArguments internalRegionArgs) {
    createOQLIndexes(internalRegionArgs, false);
  }

  void createOQLIndexes(InternalRegionArguments internalRegionArgs, boolean recoverFromDisk) {

    if (internalRegionArgs == null || internalRegionArgs.getIndexes() == null
        || internalRegionArgs.getIndexes().isEmpty()) {
      return;
    }
    if (logger.isDebugEnabled()) {
      logger.debug("LocalRegion.createOQLIndexes on region {}", getFullPath());
    }
    long start = getCachePerfStats().startIndexInitialization();
    List oqlIndexes = internalRegionArgs.getIndexes();

    if (indexManager == null) {
      indexManager = IndexUtils.getIndexManager(cache, this, true);
    }
    DiskRegion dr = getDiskRegion();
    boolean isOverflowToDisk = false;
    if (dr != null) {
      isOverflowToDisk = dr.isOverflowEnabled();
      if (recoverFromDisk && !isOverflowToDisk) {
        // Refer bug #44119
        // For disk regions, index creation should wait for async value creation to complete before
        // it starts its iteration
        // In case of disk overflow regions the waitForAsyncRecovery is done in populateOQLIndexes
        // method via getBestIterator()
        dr.waitForAsyncRecovery();
      }
    }
    Set<Index> indexes = new HashSet<Index>();
    Set<Index> prIndexes = new HashSet<>();
    int initLevel = 0;
    try {
      // Release the initialization latch for index creation.
      initLevel = LocalRegion.setThreadInitLevelRequirement(ANY_INIT);
      for (Object o : oqlIndexes) {
        IndexCreationData icd = (IndexCreationData) o;
        try {
          if (icd.getPartitionedIndex() != null) {
            ExecutionContext externalContext = new ExecutionContext(null, cache);
            if (internalRegionArgs.getPartitionedRegion() != null) {
              externalContext.setBucketRegion(internalRegionArgs.getPartitionedRegion(),
                  (BucketRegion) this);
            }
            if (logger.isDebugEnabled()) {
              logger.debug("IndexManager Index creation process for {}", icd.getIndexName());
            }

            // load entries during initialization only for non overflow regions
            indexes.add(indexManager.createIndex(icd.getIndexName(), icd.getIndexType(),
                icd.getIndexExpression(), icd.getIndexFromClause(), icd.getIndexImportString(),
                externalContext, icd.getPartitionedIndex(), !isOverflowToDisk));
            prIndexes.add(icd.getPartitionedIndex());
          } else {
            if (logger.isDebugEnabled()) {
              logger.debug("QueryService Index creation process for {}" + icd.getIndexName());
            }
            DefaultQueryService qs = (DefaultQueryService) getGemFireCache().getLocalQueryService();
            String fromClause =
                icd.getIndexType() == IndexType.FUNCTIONAL || icd.getIndexType() == IndexType.HASH
                    ? icd.getIndexFromClause() : getFullPath();
            // load entries during initialization only for non overflow regions
            indexes.add(
                qs.createIndex(icd.getIndexName(), icd.getIndexType(), icd.getIndexExpression(),
                    fromClause, icd.getIndexImportString(), !isOverflowToDisk));
          }

        } catch (Exception ex) {
          logger.info("Failed to create index {} on region {} with exception: {}",
              icd.getIndexName(), getFullPath(), ex);

        }
      }
    } finally {
      // Reset the initialization lock.
      LocalRegion.setThreadInitLevelRequirement(initLevel);
    }
    // Load data into OQL indexes in case of disk recovery and disk overflow
    if (isOverflowToDisk) {
      if (recoverFromDisk) {
        populateOQLIndexes(indexes);
      } else {
        // Empty indexes are created for overflow regions but not populated at this stage
        // since this is not recovery.
        // Setting the populate flag to true so that the indexes can apply updates.
        indexManager.setPopulateFlagForIndexes(indexes);
      }
      // due to bug #52096, the pr index populate flags were not being set
      // we should revisit and clean up the index creation code paths
      indexManager.setPopulateFlagForIndexes(prIndexes);
    }
    getCachePerfStats().endIndexInitialization(start);
  }

  /**
   * Populate the indexes with region entries
   */
  private void populateOQLIndexes(Set<Index> indexes) {
    logger.info("Loading data into the indexes");
    try {
      indexManager.populateIndexes(indexes);
    } catch (MultiIndexCreationException ex) {
      logger.info("Failed to update index on region {}: {}", getFullPath(), ex.getMessage());
    }
  }

  /**
   * The region is now fully initialized, as far as LocalRegion is concerned
   */
  void initialized() {
    // does nothing in LocalRegion at this time
  }

  void releaseLatches() {
    releaseBeforeGetInitialImageLatch();
    releaseAfterGetInitialImageLatch();
    releaseAfterRegionCreateEventLatch();
  }

  void releaseBeforeGetInitialImageLatch() {
    if (logger.isDebugEnabled()) {
      logger.debug("Releasing Initialization Latch (before initial image) for {}", getFullPath());
    }
    releaseLatch(getInitializationLatchBeforeGetInitialImage());
  }

  void releaseAfterGetInitialImageLatch() {
    if (logger.isDebugEnabled()) {
      logger.debug("Releasing Initialization Latch (after initial image) for {}", getFullPath());
    }
    releaseLatch(getInitializationLatchAfterGetInitialImage());
  }

  /**
   * Called after we have delivered our REGION_CREATE event.
   *
   * @since GemFire 5.0
   */
  private void releaseAfterRegionCreateEventLatch() {
    releaseLatch(afterRegionCreateEventLatch);
  }

  /**
   * Used to cause cache listener events to wait until the after region create event is delivered.
   *
   * @since GemFire 5.0
   */
  private void waitForRegionCreateEvent() {
    StoppableCountDownLatch latch = afterRegionCreateEventLatch;
    if (latch != null && latch.getCount() == 0) {
      return;
    }
    waitOnInitialization(latch);
  }

  private static void releaseLatch(StoppableCountDownLatch latch) {
    if (latch == null)
      return;
    latch.countDown();
  }

  /**
   * Removes entries and recursively destroys subregions.
   *
   * @param eventSet collects the events for all destroyed regions if null, then we're closing so
   *        don't send events to callbacks or destroy the disk region
   */
  private void recursiveDestroyRegion(Set eventSet, RegionEventImpl regionEvent, boolean cacheWrite)
      throws CacheWriterException, TimeoutException {
    final boolean isClose = regionEvent.getOperation().isClose();
    // do the cacheWriter beforeRegionDestroy first to fix bug 47736
    if (eventSet != null && cacheWrite) {
      try {
        cacheWriteBeforeRegionDestroy(regionEvent);
      } catch (CancelException e) {
        // I don't think this should ever happens: bulletproofing for bug 39454
        if (!cache.forcedDisconnect()) {
          logger.warn("recursiveDestroyRegion: problem in cacheWriteBeforeRegionDestroy",
              e);
        }
      }
    }

    getEventTracker().stop();
    if (logger.isTraceEnabled(LogMarker.RVV_VERBOSE) && getVersionVector() != null) {
      logger.trace(LogMarker.RVV_VERBOSE, "version vector for {} is {}", getName(),
          getVersionVector().fullToString());
    }
    cancelTTLExpiryTask();
    cancelIdleExpiryTask();
    cancelAllEntryExpiryTasks();
    if (!isInternalRegion()) {
      getCachePerfStats().incRegions(-1);
    }
    cache.getInternalResourceManager(false).removeResourceListener(this);
    if (getMembershipAttributes().hasRequiredRoles()) {
      if (!isInternalRegion()) {
        getCachePerfStats().incReliableRegions(-1);
      }
    }

    // Note we need to do this even if we don't have a listener
    // because of the SystemMemberCacheEventProcessor. Once we have
    // a way to check for existence of SystemMemberCacheEventProcessor listeners
    // then the add only needs to be done if hasListener || hasAdminListener
    if (eventSet != null) {
      eventSet.add(regionEvent);
    }

    try {
      // call recursiveDestroyRegion on each subregion and remove it
      // from this subregion map
      Collection values = subregions.values();
      for (Iterator itr = values.iterator(); itr.hasNext();) {
        // element is a LocalRegion
        Object element = itr.next();
        LocalRegion region;
        try {
          LocalRegion.setThreadInitLevelRequirement(LocalRegion.BEFORE_INITIAL_IMAGE);
          try {
            // converts to a LocalRegion
            region = toRegion(element);
          } finally {
            LocalRegion.setThreadInitLevelRequirement(LocalRegion.AFTER_INITIAL_IMAGE);
          }
        } catch (CancelException ignore) {
          // ignore, keep going through the motions though
          region = (LocalRegion) element;
        } catch (RegionDestroyedException ignore) {
          // SharedRegionData was destroyed
          continue;
        }

        // if the region is destroyed, then it is a race condition with
        // failed initialization removing it from the parent subregion map
        if (region.isDestroyed) {
          continue;
        }
        // BEGIN operating on subregion of this region (rgn)
        if (eventSet != null) {
          regionEvent = (RegionEventImpl) regionEvent.clone();
          regionEvent.region = region;
        }

        try {
          region.recursiveDestroyRegion(eventSet, regionEvent, cacheWrite);
          if (!region.isInternalRegion()) {
            InternalDistributedSystem system = region.cache.getInternalDistributedSystem();
            system.handleResourceEvent(ResourceEvent.REGION_REMOVE, region);
          }
        } catch (CancelException e) {
          // I don't think this should ever happen: bulletproofing for bug 39454
          if (!cache.forcedDisconnect()) {
            logger.warn(String.format(
                "recursiveDestroyRegion: recursion failed due to cache closure. region, %s",
                region.getFullPath()),
                e);
          }
        }
        itr.remove(); // remove from this subregion map;
        // END operating on subregion of this region
      } // for

      try {
        if (indexManager != null) {
          try {
            if (this instanceof BucketRegion) {
              indexManager.removeBucketIndexes(getPartitionedRegion());
            }
            indexManager.destroy();
          } catch (QueryException e) {
            throw new IndexMaintenanceException(e);
          }
        }
      } catch (CancelException e) {
        // I don't think this should ever happens: bulletproofing for bug 39454
        if (!cache.forcedDisconnect()) {
          logger.warn(String.format(
              "basicDestroyRegion: index removal failed due to cache closure. region, %s",
              getFullPath()),
              e);
        }
      }
    } finally {
      // mark this region as destroyed.
      if (regionEvent.isReinitializing()) {
        reinitialized_old = true;
      }
      cache.setRegionByPath(getFullPath(), null);

      getEventTracker().stop();

      if (diskRegion != null) {
        diskRegion.prepareForClose(this);
      }

      isDestroyed = true;
      // after isDestroyed is set to true call removeResourceListener to fix bug 49555
      cache.getInternalResourceManager(false).removeResourceListener(this);
      closeEntries();
      if (logger.isDebugEnabled()) {
        logger.debug("recursiveDestroyRegion: Region Destroyed: {}", getFullPath());
      }

      // if eventSet is null then we need to close the listener as well
      // otherwise, the listener will be closed after the destroy event
      try {
        postDestroyRegion(!isClose, regionEvent);
      } catch (CancelException e) {
        logger.warn(String.format(
            "recursiveDestroyRegion: postDestroyRegion failed due to cache closure. region, %s",
            getFullPath()),
            e);
      }

      // Destroy cqs created aganist this Region in a server cache.
      // fix for bug #47061
      if (getServerProxy() == null) {
        closeCqs();
      }

      detachPool();

      if (eventSet != null) {
        closeCallbacksExceptListener();
      } else {
        closeAllCallbacks();
      }
      if (getConcurrencyChecksEnabled() && getDataPolicy().withReplication()
          && !cache.isClosed()) {
        cache.getTombstoneService().unscheduleTombstones(this);
      }
      if (hasOwnStats) {
        cachePerfStats.close();
      }

      cache.getMeterRegistry().remove(createTimer);
      cache.getMeterRegistry().remove(putTimer);
      cache.getMeterRegistry().remove(putIfAbsentTimer);
      cache.getMeterRegistry().remove(replaceTimer);
      cache.getMeterRegistry().remove(getTimer);
      cache.getMeterRegistry().remove(getEntryTimer);
      cache.getMeterRegistry().remove(containsKeyTimer);
      cache.getMeterRegistry().remove(containsValueTimer);
      cache.getMeterRegistry().remove(containsKeyOnServerTimer);
      cache.getMeterRegistry().remove(containsValueForKeyTimer);
    }
  }

  public void closeEntries() {
    entries.close(null);
  }

  public Set<VersionSource> clearEntries(RegionVersionVector rvv) {
    return entries.clear(rvv, null);
  }

  @Override
  public void checkReadiness() {
    checkRegionDestroyed(true);
  }

  /**
   * This method should be called when the caller cannot locate an entry and that condition is
   * unexpected. This will first double check the cache and region state before throwing an
   * EntryNotFoundException. EntryNotFoundException should be a last resort exception.
   *
   * @param entryKey the missing entry's key.
   */
  @Override
  public void checkEntryNotFound(Object entryKey) {
    checkReadiness();
    // Localized string for partitioned region is generic enough for general use
    throw new EntryNotFoundException(
        String.format("Entry not found for key %s", entryKey));
  }

  /**
   *
   * Search for the value in a server (if one exists), then try a loader.
   *
   * If we find a value, we put it in the cache.
   *
   * @param preferCD return the CacheDeserializable, if that's what the value is.
   * @param requestingClient the client making the request, if any
   * @param clientEvent the client's event, if any. If not null, we set the version tag
   * @return the deserialized value
   */
  Object findObjectInSystem(KeyInfo keyInfo, boolean isCreate, TXStateInterface tx,
      boolean generateCallbacks, Object localValue, boolean disableCopyOnRead, boolean preferCD,
      ClientProxyMembershipID requestingClient, EntryEventImpl clientEvent,
      boolean returnTombstones) throws CacheLoaderException, TimeoutException {

    final Object key = keyInfo.getKey();
    final Object aCallbackArgument = keyInfo.getCallbackArg();
    Object value = null;
    boolean fromServer = false;
    VersionTagHolder holder = null;

    /*
     * First lets try the server
     */
    ServerRegionProxy mySRP = getServerProxy();
    if (mySRP != null) {
      holder = new VersionTagHolder();
      value = mySRP.get(key, aCallbackArgument, holder);
      fromServer = value != null;
    }

    /*
     * If we didn't get anything from the server, try the loader
     */
    if (!fromServer || value == Token.TOMBSTONE) {
      // copy into local var to prevent race condition
      CacheLoader loader = basicGetLoader();
      if (loader != null) {
        fromServer = false;
        CachePerfStats stats = getCachePerfStats();
        long statStart = stats.startLoad();
        try {
          value = callCacheLoader(loader, key, aCallbackArgument, preferCD);
        } finally {
          stats.endLoad(statStart);
        }
      }
    }

    // don't allow tombstones into a client cache if it doesn't
    // have concurrency checks enabled
    if (fromServer && value == Token.TOMBSTONE && !getConcurrencyChecksEnabled()) {
      value = null;
    }

    /*
     * If we got a value back, let's put it in the cache.
     */
    RegionEntry re = null;
    if (value != null && !isMemoryThresholdReachedForLoad()) {

      long startPut = CachePerfStats.getStatTime();
      validateKey(key);
      Operation op;
      if (isCreate) {
        op = Operation.LOCAL_LOAD_CREATE;
      } else {
        op = Operation.LOCAL_LOAD_UPDATE;
      }

      @Released
      EntryEventImpl event =
          entryEventFactory.create(this, op, key, value, aCallbackArgument, false,
              getMyId(), generateCallbacks);
      try {

        // bug #47716 - do not put an invalid entry into the cache if there's
        // already one there with the same version
        if (fromServer) {
          if (alreadyInvalid(key, event)) {
            return null;
          }
          event.setFromServer(fromServer);
          event.setVersionTag(holder.getVersionTag());
          if (clientEvent != null) {
            clientEvent.setVersionTag(holder.getVersionTag());
          }
        }

        // set the event id so that we can progagate
        // the value to the server
        if (!fromServer) {
          event.setNewEventId(cache.getDistributedSystem());
        }
        try {
          try {
            re = basicPutEntry(event, 0L);
            if (!fromServer && clientEvent != null) {
              clientEvent.setVersionTag(event.getVersionTag());
              clientEvent.isConcurrencyConflict(event.isConcurrencyConflict());
            }
            if (fromServer && event.getRawNewValue() == Token.TOMBSTONE) {
              return null; // tombstones are destroyed entries
            }
          } catch (ConcurrentCacheModificationException ignore) {
            // this means the value attempted to overwrite a newer modification and was rejected
            if (logger.isDebugEnabled()) {
              logger.debug("caught concurrent modification attempt when applying {}", event);
            }
            notifyBridgeClients(event);
          }
          if (!getDataView().isDeferredStats()) {
            getCachePerfStats().endPut(startPut, event.isOriginRemote());
          }
        } catch (CacheWriterException cwe) {
          if (logger.isDebugEnabled()) {
            logger.debug("findObjectInSystem: writer exception putting entry {}", event, cwe);
          }
        }
      } finally {
        event.release();
      }
    }
    if (isCreate) {
      recordMiss(re, key);
    }
    return value;
  }

  @SuppressWarnings({"rawtypes", "unchecked"})
  Object callCacheLoader(CacheLoader loader, final Object key,
      final Object aCallbackArgument, boolean preferCD) {
    LoaderHelper loaderHelper = loaderHelperFactory.createLoaderHelper(key, aCallbackArgument,
        false /* netSearchAllowed */, true /* netloadAllowed */, null /* searcher */);
    Object result = loader.load(loaderHelper);
    result = getCache().convertPdxInstanceIfNeeded(result, preferCD);
    return result;
  }

  boolean isMemoryThresholdReachedForLoad() {
    return isMemoryThresholdReached();
  }

  /**
   * Returns true if the cache already has this key as an invalid entry with a version >= the one in
   * the given event. This is used in cache-miss processing to avoid overwriting the entry when it
   * is not necessary, so that we avoid invoking cache listeners.
   *
   * @return whether the entry is already invalid
   */
  private boolean alreadyInvalid(Object key, EntryEventImpl event) {
    @Unretained(ENTRY_EVENT_NEW_VALUE)
    Object newValue = event.getRawNewValue();
    if (newValue == null || Token.isInvalid(newValue)) {
      RegionEntry entry = entries.getEntry(key);
      if (entry != null) {
        synchronized (entry) {
          if (entry.isInvalid()) {
            VersionStamp stamp = entry.getVersionStamp();
            if (stamp == null || event.getVersionTag() == null) {
              return true;
            }
            if (stamp.getEntryVersion() >= event.getVersionTag().getEntryVersion()) {
              return true;
            }
          }
        }
      }
    }
    return false;
  }

  /**
   * @return true if cacheWrite was performed
   * @see DistributedRegion#cacheWriteBeforeDestroy(EntryEventImpl, Object)
   */
  @Override
  public boolean cacheWriteBeforeDestroy(EntryEventImpl event, Object expectedOldValue)
      throws CacheWriterException, EntryNotFoundException, TimeoutException {
    boolean result = false;
    // copy into local var to prevent race condition
    CacheWriter writer = basicGetWriter();
    if (writer != null && event.getOperation() != Operation.REMOVE
        && !event.inhibitAllNotifications()) {
      final long start = getCachePerfStats().startCacheWriterCall();
      event.setReadOldValueFromDisk(true);
      try {
        writer.beforeDestroy(event);
      } finally {
        event.setReadOldValueFromDisk(false);
        getCachePerfStats().endCacheWriterCall(start);
      }
      result = true;
    }
    serverDestroy(event, expectedOldValue);
    return result;
  }

  /** @return true if this was a client region; false if not */
  @Override
  public boolean bridgeWriteBeforeDestroy(EntryEventImpl event, Object expectedOldValue)
      throws CacheWriterException, EntryNotFoundException, TimeoutException {
    if (hasServerProxy()) {
      serverDestroy(event, expectedOldValue);
      return true;
    } else {
      return false;
    }
  }

  /**
   * @since GemFire 5.7
   */
  void serverRegionDestroy(RegionEventImpl regionEvent) {
    if (regionEvent.getOperation().isDistributed()) {
      ServerRegionProxy mySRP = getServerProxy();
      if (mySRP != null) {
        EventID eventId = regionEvent.getEventId();
        Object callbackArg = regionEvent.getRawCallbackArgument();
        mySRP.destroyRegion(eventId, callbackArg);
      }
    }
  }

  /**
   * @since GemFire 5.7
   */
  private void serverRegionClear(RegionEventImpl regionEvent) {
    if (regionEvent.getOperation().isDistributed()) {
      ServerRegionProxy mySRP = getServerProxy();
      if (mySRP != null) {
        EventID eventId = regionEvent.getEventId();
        Object callbackArg = regionEvent.getRawCallbackArgument();
        mySRP.clear(eventId, callbackArg);
      }
    }
  }

  /**
   * @since GemFire 5.7
   */
  void serverInvalidate(EntryEventImpl event) {
    if (event.getOperation().isDistributed() && !event.isOriginRemote()) {
      ServerRegionProxy mySRP = getServerProxy();
      if (mySRP != null) {
        mySRP.invalidate(event);
      }
    }
  }

  /**
   * @since GemFire 5.7
   */
  void serverPut(EntryEventImpl event, boolean requireOldValue, Object expectedOldValue) {
    if (event.getOperation().isDistributed() && !event.isFromServer()) {
      ServerRegionProxy mySRP = getServerProxy();
      if (mySRP != null) {
        if (event.isBulkOpInProgress()) {
          // this is a put all, ignore this!
          return;
        }
        Operation op = event.getOperation();
        // TODO: is the newEntry flag needed?
        Object key = event.getKey();
        Object value = event.getRawNewValue();

        // serverPut is called by cacheWriteBeforePut so the new value will not yet be off-heap
        Object callbackArg = event.getRawCallbackArgument();
        boolean isCreate = event.isCreate();
        Object result = mySRP.put(key, value, event.getDeltaBytes(), event, op, requireOldValue,
            expectedOldValue, callbackArg, isCreate);

        // bug #42296, serverProxy returns null when cache is closing
        getCancelCriterion().checkCancelInProgress(null);
        // if concurrent map operations failed we don't want the region map
        // to apply the operation and need to throw an exception
        if (op.guaranteesOldValue()) {
          if (op != Operation.REPLACE || requireOldValue) {
            event.setConcurrentMapOldValue(result);
          }
          if (op == Operation.PUT_IF_ABSENT) {
            checkPutIfAbsentResult(event, value, result);
          } else if (op == Operation.REPLACE) {
            if (requireOldValue && result == null) {
              throw new EntryNotFoundException("entry not found for replace");
            } else if (!requireOldValue) {
              if (!(Boolean) result) {
                // customers don't see this exception
                throw new EntryNotFoundException("entry found with wrong value");
              }
            }
          }
        }
      }
    }
  }

  @VisibleForTesting
  void checkPutIfAbsentResult(EntryEventImpl event, Object value, Object result) {
    if (result != null) {
      throw new EntryNotFoundException("entry existed for putIfAbsent");
    }
  }

  /**
   * Destroy an entry on the server given its event.
   *
   * @since GemFire 5.7
   */
  void serverDestroy(EntryEventImpl event, Object expectedOldValue) {
    if (event.getOperation().isDistributed()) {
      ServerRegionProxy mySRP = getServerProxy();
      if (mySRP != null) {
        // send to server
        Object key = event.getKey();
        Object callbackArg = event.getRawCallbackArgument();
        Object result =
            mySRP.destroy(key, expectedOldValue, event.getOperation(), event, callbackArg);
        if (result instanceof EntryNotFoundException) {
          throw (EntryNotFoundException) result;
        }
      }
    }
  }

  /**
   * @return true if cacheWrite was performed
   * @see DistributedRegion#cacheWriteBeforeRegionDestroy(RegionEventImpl)
   */
  boolean cacheWriteBeforeRegionDestroy(RegionEventImpl event)
      throws CacheWriterException, TimeoutException {
    boolean result = false;
    // copy into local var to prevent race condition
    CacheWriter writer = basicGetWriter();
    if (writer != null) {
      final long start = getCachePerfStats().startCacheWriterCall();
      try {
        writer.beforeRegionDestroy(event);
      } finally {
        getCachePerfStats().endCacheWriterCall(start);
      }
      result = true;
    }
    serverRegionDestroy(event);
    return result;
  }

  private void cacheWriteBeforeRegionClear(RegionEventImpl event)
      throws CacheWriterException, TimeoutException {
    // copy into local var to prevent race condition
    CacheWriter writer = basicGetWriter();
    if (writer != null) {
      final long start = getCachePerfStats().startCacheWriterCall();
      try {
        writer.beforeRegionClear(event);
      } finally {
        getCachePerfStats().endCacheWriterCall(start);
      }
    }
    serverRegionClear(event);
  }

  @Override
  public void cacheWriteBeforePut(EntryEventImpl event, Set netWriteRecipients,
      CacheWriter localWriter, boolean requireOldValue, Object expectedOldValue)
      throws CacheWriterException, TimeoutException {
    Assert.assertTrue(netWriteRecipients == null);
    Operation operation = event.getOperation();
    boolean isPutIfAbsentOrReplace =
        operation == Operation.PUT_IF_ABSENT || operation == Operation.REPLACE;
    if (!isPutIfAbsentOrReplace && localWriter != null && !event.inhibitAllNotifications()) {
      final long start = getCachePerfStats().startCacheWriterCall();
      final boolean newEntry = event.getOperation().isCreate();
      event.setReadOldValueFromDisk(true);
      try {
        if (!newEntry) {
          localWriter.beforeUpdate(event);
        } else {
          localWriter.beforeCreate(event);
        }
      } finally {
        event.setReadOldValueFromDisk(false);
        getCachePerfStats().endCacheWriterCall(start);
      }
    }
    serverPut(event, requireOldValue, expectedOldValue);
  }

  void validateArguments(Object key, Object value, Object aCallbackArgument) {
    validateKey(key);
    validateValue(value);
  }

  void validateKey(Object key) {
    if (key == null) {
      throw new NullPointerException(
          "key cannot be null");
    }

    // check validity of key against keyConstraint
    if (keyConstraint != null) {
      if (!keyConstraint.isInstance(key))
        throw new ClassCastException(
            String.format("key ( %s ) does not satisfy keyConstraint ( %s )",
                key.getClass().getName(), keyConstraint.getName()));
    }

    // We don't need to check that the key is Serializable. Instead,
    // we let the lower-level (data) serialization mechanism take care
    // of this for us. See bug 32394.
  }

  /**
   * @since GemFire 5.0.2
   */
  private final boolean doExpensiveValidations =
      Boolean.getBoolean(DistributionConfig.GEMFIRE_PREFIX + "DO_EXPENSIVE_VALIDATIONS");

  /**
   * the number of tombstone entries in the RegionMap
   */
  private final AtomicInteger tombstoneCount = new AtomicInteger();

  /** a boolean for issuing a client/server configuration mismatch message */
  private boolean concurrencyMessageIssued;

  /**
   * Starting in 3.5, we don't check to see if the value is {@code Serializable}. We instead rely on
   * the actual serialization (which happens in-thread with the put) to tell us if there are any
   * problems.
   */
  private void validateValue(Object value) {
    // check validity of value against valueConstraint
    if (valueConstraint != null) {
      if (value != null) {
        if (value instanceof CachedDeserializable) {
          if (doExpensiveValidations) {
            value = ((CachedDeserializable) value).getDeserializedValue(null, null);
          } else {
            return;
          }
        }
        if (!valueConstraint.isInstance(value)) {
          String valueClassName = value.getClass().getName();
          // check for a REST object, which has a @type field denoting its class
          if (value instanceof PdxInstance) {
            PdxInstance pdx = (PdxInstance) value;
            if (pdx.getClassName().equals(JSONFormatter.JSON_CLASSNAME)) {
              Object type = pdx.getField("@type");
              if (type != null && type instanceof String) {
                valueClassName = (String) type;
              } else {
                return;
              }
            }
            if (valueClassName.equals(valueConstraint.getName())) {
              return;
            }
          }
          throw new ClassCastException(
              String.format("value ( %s ) does not satisfy valueConstraint ( %s )",
                  valueClassName, valueConstraint.getName()));
        }
      }
    }
  }

  @Override
  public CachePerfStats getCachePerfStats() {
    // return this.cache.getCachePerfStats();
    return cachePerfStats;
  }

  public CachePerfStats getRegionPerfStats() {
    return cachePerfStats;
  }

  /** regions track the number of tombstones their map holds for size calculations */
  public void incTombstoneCount(int delta) {
    tombstoneCount.addAndGet(delta);
    cachePerfStats.incTombstoneCount(delta);

    // Fix for 45204 - don't include the tombstones in
    // any of our entry count stats.
    cachePerfStats.incEntryCount(-delta);
  }

  @Override
  public int getTombstoneCount() {
    return tombstoneCount.get();
  }

  @Override
  public void scheduleTombstone(RegionEntry entry, VersionTag destroyedVersion) {
    scheduleTombstone(entry, destroyedVersion, false);
  }

  @Override
  public void scheduleTombstone(RegionEntry entry, VersionTag destroyedVersion,
      boolean reschedule) {
    if (destroyedVersion == null) {
      throw new NullPointerException("destroyed version tag cannot be null");
    }

    if (!reschedule) {
      incTombstoneCount(1);
    }

    if (logger.isTraceEnabled(LogMarker.TOMBSTONE_COUNT_VERBOSE)) {
      logger.trace(LogMarker.TOMBSTONE_COUNT_VERBOSE,
          "{} tombstone for {} version={} count is {} entryMap size is {}",
          reschedule ? "rescheduling" : "scheduling", entry.getKey(),
          entry.getVersionStamp().asVersionTag(), tombstoneCount.get(),
          entries.size()/* , new Exception("stack trace") */);
    }
    getGemFireCache().getTombstoneService().scheduleTombstone(this, entry, destroyedVersion);
  }

  @Override
  public void rescheduleTombstone(RegionEntry entry, VersionTag version) {
    scheduleTombstone(entry, version, true);
  }

  @Override
  public void unscheduleTombstone(RegionEntry entry) {
    unscheduleTombstone(entry, true);
  }

  private void unscheduleTombstone(RegionEntry entry, boolean validate) {
    incTombstoneCount(-1);
    if (logger.isTraceEnabled(LogMarker.TOMBSTONE_VERBOSE)) {
      logger.trace(LogMarker.TOMBSTONE_VERBOSE,
          "unscheduling tombstone for {} count is {} entryMap size is {}", entry.getKey(),
          tombstoneCount.get(), entries.size()/* , new Exception("stack trace") */);
    }
    if (logger.isTraceEnabled(LogMarker.TOMBSTONE_COUNT_VERBOSE) && validate) {
      if (entries instanceof AbstractRegionMap) {
        ((AbstractRegionMap) entries).verifyTombstoneCount(tombstoneCount);
      }
    }
    // we don't have to remove the entry from the sweeper since the version has
    // changed. It would be costly to iterate over the tombstone list for
    // every tombstone exhumed while holding the entry's lock
    // this.cache.getTombstoneService().unscheduleTombstone(entry);
  }

  /**
   * remove any tombstones from the given member that are <= the given version
   *
   * @param eventID event identifier for the GC operation
   * @param clientRouting routing info (if null a routing is computed)
   */
  public void expireTombstones(Map<VersionSource, Long> regionGCVersions, EventID eventID,
      FilterInfo clientRouting) {
    if (!getConcurrencyChecksEnabled()) {
      return;
    }
    Set<Object> keys = null;
    if (!versionVector.containsTombstoneGCVersions(regionGCVersions)) {
      keys = cache.getTombstoneService().gcTombstones(this, regionGCVersions,
          needsTombstoneGCKeysForClients(eventID, clientRouting));
      if (keys == null) {
        // deltaGII prevented tombstone GC
        return;
      }
    }
    if (eventID != null) { // bug #50683 - old members might not send an eventID
      notifyClientsOfTombstoneGC(regionGCVersions, keys, eventID, clientRouting);
    }
  }

  public void expireTombstoneKeys(Set<Object> tombstoneKeys) {
    if (getConcurrencyChecksEnabled()) {
      cache.getTombstoneService().gcTombstoneKeys(this, tombstoneKeys);
    }
  }

  boolean needsTombstoneGCKeysForClients(EventID eventID, FilterInfo clientRouting) {
    return false;
  }

  /**
   * pass tombstone garbage-collection info to clients
   *
   * @param eventID the ID of the event (see bug #50683)
   * @param routing routing info (routing is computed if this is null)
   */
  void notifyClientsOfTombstoneGC(Map<VersionSource, Long> regionGCVersions,
      Set<Object> keysRemoved, EventID eventID, FilterInfo routing) {
    if (CacheClientNotifier.getInstance() != null) {
      // Only route the event to clients interested in the partitioned region.
      // We do this by constructing a region-level event and then use it to
      // have the filter profile ferret out all of the clients that have interest
      // in this region
      FilterProfile fp = getFilterProfile();
      if (fp != null || routing != null) { // null check - fix for bug #45614
        RegionEventImpl regionEvent =
            new RegionEventImpl(this, Operation.REGION_DESTROY, null, true, getMyId());
        regionEvent.setEventID(eventID);
        FilterInfo clientRouting = routing;
        if (clientRouting == null) {
          clientRouting = fp.getLocalFilterRouting(regionEvent);
        }
        regionEvent.setLocalFilterInfo(clientRouting);
        ClientUpdateMessage clientMessage =
            ClientTombstoneMessage.gc(this, regionGCVersions, eventID);
        CacheClientNotifier.notifyClients(regionEvent, clientMessage);
      }
    }
  }

  /** local regions do not perform versioning */
  boolean shouldGenerateVersionTag(RegionEntry entry, EntryEventImpl event) {
    if (getDataPolicy().withPersistence()) {
      return true;
    } else {
      return getConcurrencyChecksEnabled()
          && (entry.getVersionStamp().hasValidVersion() || getDataPolicy().withReplication());
    }
  }

  void enableConcurrencyChecks() {
    setConcurrencyChecksEnabled(true);
    if (getDataPolicy().withStorage()) {
      RegionEntryFactory versionedEntryFactory = entries.getEntryFactory().makeVersioned();
      Assert.assertTrue(entries.isEmpty(),
          "RegionMap should be empty but was of size:" + entries.size());
      entries.setEntryFactory(versionedEntryFactory);
    }
  }

  /**
   * validate attributes of subregion being created, sent to parent
   *
   * @throws IllegalArgumentException if attrs is null
   * @throws IllegalStateException if attributes are invalid
   */
  private void validateSubregionAttributes(RegionAttributes attrs) {
    if (attrs == null) {
      throw new IllegalArgumentException(
          "region attributes must not be null");
    }
    if (scope == Scope.LOCAL && attrs.getScope() != Scope.LOCAL) {
      throw new IllegalStateException(
          "A region with Scope.LOCAL can only have subregions with Scope.LOCAL");
    }
  }

  /**
   * Returns the value of the entry with the given key as it is stored in the VM. This means that if
   * the value is invalid, the invalid token will be returned. If the value is a
   * {@link CachedDeserializable}received from another VM, that object will be returned. If the
   * value does not reside in the VM because it has been overflowed to disk, {@code null} will be
   * returned. This method is intended for testing.testing purposes only.
   *
   * @throws EntryNotFoundException No entry with {@code key} exists
   *
   * @see RegionMap#getEntry
   *
   * @since GemFire 3.2
   */
  @Override
  public Object getValueInVM(Object key) throws EntryNotFoundException { // KIRK
    return basicGetValueInVM(key, true);
  }

  /**
   * @param rememberRead true if read should be remembered in a transaction
   * @since GemFire 5.5
   */
  private Object basicGetValueInVM(Object key, boolean rememberRead) throws EntryNotFoundException {
    return getDataView().getValueInVM(getKeyInfo(key), this, rememberRead);
  }

  @Retained
  Object nonTXbasicGetValueInVM(KeyInfo keyInfo) {
    RegionEntry regionEntry = entries.getEntry(keyInfo.getKey());
    if (regionEntry == null) {
      checkEntryNotFound(keyInfo.getKey());
    }
    // OFFHEAP returned to callers
    Object value = regionEntry.getValueInVM(this);
    if (Token.isRemoved(value)) {
      checkEntryNotFound(keyInfo.getKey());
    }
    if (value == Token.NOT_AVAILABLE) {
      return null;
    }
    return value;
  }

  /**
   * This is a test hook method used to find out what keys the current tx has read or written.
   *
   * @return an unmodifiable set of keys that have been read or written by the transaction on this
   *         thread.
   * @throws IllegalStateException if not tx in progress
   * @since GemFire 5.5
   */
  @VisibleForTesting
  public Set testHookTXKeys() {
    if (!isTX()) {
      throw new IllegalStateException(
          "tx not in progress");
    }
    TXStateProxyImpl tx = (TXStateProxyImpl) getTXState();
    if (!tx.isRealDealLocal()) {
      return Collections.emptySet();
    }
    TXRegionState txr = txReadRegion();
    if (txr == null) {
      return Collections.emptySet();
    } else {
      return txr.getEntryKeys();
    }
  }

  /**
   * Returns the value of the entry with the given key as it is stored on disk. While the value may
   * be read from disk, it is <b>not</b> stored into the entry in the VM. This method is intended
   * for testing purposes only.
   *
   * @throws EntryNotFoundException No entry with {@code key} exists
   * @throws IllegalStateException If this region does not write to disk
   *
   * @see RegionEntry#getValueOnDisk
   *
   * @since GemFire 3.2
   */
  @Override
  public Object getValueOnDisk(Object key) throws EntryNotFoundException {
    // Ok for this to ignore tx state
    RegionEntry re = entries.getEntry(key);
    if (re == null) {
      throw new EntryNotFoundException(key.toString());
    }
    return re.getValueOnDisk(this);
  }

  /**
   * Gets the value from VM, if present, otherwise from disk without fault in.
   */
  @Override
  public Object getValueInVMOrDiskWithoutFaultIn(Object key) throws EntryNotFoundException {
    RegionEntry re = entries.getEntry(key);
    if (re == null) {
      throw new EntryNotFoundException(key.toString());
    }
    return re.getValueInVMOrDiskWithoutFaultIn(this);
  }

  /**
   * Returns the value of the entry with the given key as it is stored present in the buffer or
   * disk. While the value may be read from disk or buffer, it is <b>not</b> stored into the entry
   * in the VM. This is different from getValueonDisk in that it checks for a value both in asynch
   * buffers ( subject to asynch mode enabled) as well as Disk
   *
   * @throws EntryNotFoundException No entry with {@code key} exists
   * @throws IllegalStateException If this region does not write to disk
   *
   * @see RegionEntry#getValueOnDisk
   *
   * @since GemFire 5.1
   */
  @Override
  public Object getValueOnDiskOrBuffer(Object key) throws EntryNotFoundException {
    // Ok for this to ignore tx state
    RegionEntry re = entries.getEntry(key);
    if (re == null) {
      throw new EntryNotFoundException(key.toString());
    }
    return re.getValueOnDiskOrBuffer(this);
  }

  /**
   * Does a get that attempts to not fault values in from disk or make the entry the most recent in
   * the LRU.
   *
   * @param adamant fault in and affect LRU as a last resort
   * @param allowTombstone also return Token.TOMBSTONE if the entry is deleted
   * @param serializedFormOkay if the serialized form can be returned
   */
  Object getNoLRU(Object key, boolean adamant, boolean allowTombstone, boolean serializedFormOkay) {
    Object value = null;
    try {
      value = getValueInVM(key); // OFFHEAP deserialize
      if (value == null) {
        // must be on disk
        // fault it in w/o putting it back in the region
        value = getValueOnDiskOrBuffer(key);
        if (value == null) {
          // try memory one more time in case it was already faulted back in
          value = getValueInVM(key); // OFFHEAP deserialize
          if (value == null) {
            if (adamant) {
              value = get(key);
            }
          } else {
            if (!serializedFormOkay && value instanceof CachedDeserializable) {
              value =
                  ((CachedDeserializable) value).getDeserializedValue(this, getRegionEntry(key));
            }
          }
        }
      } else {
        if (!serializedFormOkay && value instanceof CachedDeserializable) {
          value = ((CachedDeserializable) value).getDeserializedValue(this, getRegionEntry(key));
        }
      }
    } catch (EntryNotFoundException ignore) {
      // just return null;
    }
    if (value == Token.TOMBSTONE && !allowTombstone) {
      value = null;
    }
    return value;
  }

  /**
   * Bump this number any time an incompatible change is made to the snapshot format.
   */
  private static final byte SNAPSHOT_VERSION = 1;

  private static final byte SNAPSHOT_VALUE_OBJ = 23;

  private static final byte SNAPSHOT_VALUE_INVALID = 24;

  private static final byte SNAPSHOT_VALUE_LOCAL_INVALID = 25;

  @Override
  public void saveSnapshot(OutputStream outputStream) throws IOException {
    if (isProxy()) {
      throw new UnsupportedOperationException(
          String.format("Regions with DataPolicy %s do not support saveSnapshot.",
              getDataPolicy()));
    }
    checkForNoAccess();
    DataOutputStream out = new DataOutputStream(outputStream);
    try {
      out.writeByte(SNAPSHOT_VERSION);
      for (Object entryObject : entrySet(false)) {
        Entry entry = (Entry) entryObject;
        try {
          Object key = entry.getKey();
          Object value = entry.getValue();
          if (value == Token.TOMBSTONE) {
            continue;
          }
          DataSerializer.writeObject(key, out);
          if (value == null) {
            // fix for bug 33311
            NonTXEntry lre = (NonTXEntry) entry;
            RegionEntry re = lre.getRegionEntry();
            // OFFHEAP: incrc, copy info heap cd for serialization, decrc
            value = re.getValue(this);
            if (value == Token.INVALID) {
              out.writeByte(SNAPSHOT_VALUE_INVALID);
            } else if (value == Token.LOCAL_INVALID) {
              out.writeByte(SNAPSHOT_VALUE_LOCAL_INVALID);
            } else {
              out.writeByte(SNAPSHOT_VALUE_OBJ);
              DataSerializer.writeObject(value, out);
            }
          } else {
            out.writeByte(SNAPSHOT_VALUE_OBJ);
            DataSerializer.writeObject(value, out);
          }
        } catch (EntryDestroyedException ignore) {
          // continue to next entry
        }
      }
      // write NULL terminator
      DataSerializer.writeObject(null, out);
    } finally {
      out.close();
    }
  }

  @Override
  public void loadSnapshot(InputStream inputStream)
      throws CacheWriterException, TimeoutException, ClassNotFoundException, IOException {
    if (isProxy()) {
      throw new UnsupportedOperationException(
          String.format("Regions with DataPolicy %s do not support loadSnapshot.",
              getDataPolicy()));
    }
    if (inputStream == null) {
      throw new NullPointerException(
          "InputStream must not be null.");
    }
    checkReadiness();
    checkForLimitedOrNoAccess();
    RegionEventImpl event = new RegionEventImpl(this, Operation.REGION_LOAD_SNAPSHOT, null, false,
        getMyId(), generateEventID()/* generate EventID */);
    reinitialize(inputStream, event);
  }

  @Override
  public void registerInterest(Object key) {
    registerInterest(key, false);
  }

  @Override
  public void registerInterest(Object key, boolean isDurable) {
    registerInterest(key, isDurable, true);
  }

  @Override
  public void registerInterest(Object key, boolean isDurable, boolean receiveValues) {
    registerInterest(key, InterestResultPolicy.DEFAULT, isDurable, receiveValues);
  }

  public void startRegisterInterest() {
    getImageState().writeLockRI();
    try {
      cache.registerInterestStarted();
      riCnt++;
    } finally {
      getImageState().writeUnlockRI();
    }
  }

  public void finishRegisterInterest() {
    if (Boolean.getBoolean(DistributionConfig.GEMFIRE_PREFIX + "testing.slow-interest-recovery")) {
      if (logger.isDebugEnabled()) {
        logger.debug("slowing interest recovery...");
      }
      try {
        Thread.sleep(20000);
      } catch (InterruptedException ignore) {
        Thread.currentThread().interrupt();
        return;
      }
      if (logger.isDebugEnabled()) {
        logger.debug("done slowing interest recovery");
      }
    }

    boolean gotLock = false;
    try {
      getImageState().writeLockRI();
      gotLock = true;
      riCnt--;
      Assert.assertTrue(riCnt >= 0, "register interest count can not be < 0 ");
      if (riCnt == 0) {
        // remove any destroyed entries from the region and clear the hashset
        destroyEntriesAndClearDestroyedKeysSet();
      }
    } finally {
      cache.registerInterestCompleted();
      if (gotLock) {
        getImageState().writeUnlockRI();
      }
    }
  }

  // TODO: this is distressingly similar to code in the client.internal package
  private void processSingleInterest(Object key, int interestType,
      InterestResultPolicy interestResultPolicy, boolean isDurable,
      boolean receiveUpdatesAsInvalidates) {
    final ServerRegionProxy proxy = getServerProxy();
    if (proxy == null) {
      throw new UnsupportedOperationException(
          "Interest registration requires a Pool");
    }
    if (isDurable && !proxy.getPool().isDurableClient()) {
      throw new IllegalStateException(
          "Durable flag only applicable for durable clients.");
    }
    if (!proxy.getPool().getSubscriptionEnabled()) {
      String msg = "Interest registration requires a pool whose queue is enabled.";
      throw new SubscriptionNotEnabledException(msg);
    }

    if (getAttributes().getDataPolicy().withReplication() // fix for bug 36185
        && !getAttributes().getScope().isLocal()) { // fix for bug 37692
      throw new UnsupportedOperationException(
          "Interest registration not supported on replicated regions");
    }

    if (key == null) {
      throw new IllegalArgumentException(
          "interest key must not be null");
    }

    // Sequence of events, on a single entry:
    // 1. Client puts value (a).
    // 2. Server updates with value (b). Client never gets the update,
    // because it isn't interested in that key.
    // 3. Client registers interest.
    // At this point, there is an entry in the local cache, but it is
    // inconsistent with the server.
    //
    // Because of this, we must _always_ destroy and refetch affected values
    // during registerInterest.

    startRegisterInterest();
    try {
      clearKeysOfInterest(key, interestType, interestResultPolicy);
      // Checking for the Dunit test(testRegisterInterst_Destroy_Concurrent) flag
      if (PoolImpl.BEFORE_REGISTER_CALLBACK_FLAG) {
        ClientServerObserver bo = ClientServerObserverHolder.getInstance();
        bo.beforeInterestRegistration();
      } // Test Code Ends

      final byte regionDataPolicy = getAttributes().getDataPolicy().ordinal;
      List serverKeys;

      switch (interestType) {
        case InterestType.FILTER_CLASS:
          serverKeys = proxy.registerInterest(key, interestType, interestResultPolicy, isDurable,
              receiveUpdatesAsInvalidates, regionDataPolicy);
          break;

        case InterestType.KEY:
          if (key instanceof String && key.equals("ALL_KEYS")) {
            logger.warn(
                "Usage of registerInterest('ALL_KEYS') has been deprecated.  Please use registerInterestForAllKeys()");
            serverKeys = proxy.registerInterest(".*", InterestType.REGULAR_EXPRESSION,
                interestResultPolicy, isDurable, receiveUpdatesAsInvalidates, regionDataPolicy);
          } else {
            if (key instanceof List) {
              logger.warn(
                  "Usage of registerInterest(List) has been deprecated. Please use registerInterestForKeys(Iterable)");
              serverKeys = proxy.registerInterestList((List) key, interestResultPolicy, isDurable,
                  receiveUpdatesAsInvalidates, regionDataPolicy);
            } else {
              serverKeys = proxy.registerInterest(key, InterestType.KEY, interestResultPolicy,
                  isDurable, receiveUpdatesAsInvalidates, regionDataPolicy);
            }
          }
          break;

        case InterestType.OQL_QUERY:
          serverKeys = proxy.registerInterest(key, InterestType.OQL_QUERY, interestResultPolicy,
              isDurable, receiveUpdatesAsInvalidates, regionDataPolicy);
          break;

        case InterestType.REGULAR_EXPRESSION: {
          String regex = (String) key;
          // compile regex throws java.util.regex.PatternSyntaxException if invalid
          // we do this before sending to the server because it's more efficient
          // and the client is not receiving exception messages properly
          Pattern.compile(regex); // TODO: result of Pattern.compile is ignored
          serverKeys = proxy.registerInterest(regex, InterestType.REGULAR_EXPRESSION,
              interestResultPolicy, isDurable, receiveUpdatesAsInvalidates, regionDataPolicy);
          break;

        }
        default:
          throw new InternalGemFireError(
              "unknown interest type");
      }

      boolean finishedRefresh = false;
      try {
        refreshEntriesFromServerKeys(null, serverKeys, interestResultPolicy);
        finishedRefresh = true;
      } finally {
        if (!finishedRefresh) {
          // unregister before throwing the exception caused by the refresh
          switch (interestType) {
            case InterestType.FILTER_CLASS:
              proxy.unregisterInterest(key, interestType, false, false);
              break;

            case InterestType.KEY:
              if (key instanceof String && key.equals("ALL_KEYS")) {
                proxy.unregisterInterest(".*", InterestType.REGULAR_EXPRESSION, false, false);
              } else if (key instanceof List) {
                proxy.unregisterInterestList((List) key, false, false);
              } else {
                proxy.unregisterInterest(key, InterestType.KEY, false, false);
              }
              break;

            case InterestType.OQL_QUERY:
              proxy.unregisterInterest(key, InterestType.OQL_QUERY, false, false);
              break;

            case InterestType.REGULAR_EXPRESSION: {
              proxy.unregisterInterest(key, InterestType.REGULAR_EXPRESSION, false, false);
              break;

            }
            default:
              throw new InternalGemFireError(
                  "unknown interest type");
          }
        }
      }
    } finally {
      finishRegisterInterest();
    }
  }

  @Override
  public void registerInterest(Object key, InterestResultPolicy policy) {
    registerInterest(key, policy, false);
  }

  @Override
  public void registerInterest(Object key, InterestResultPolicy policy, boolean isDurable) {
    registerInterest(key, policy, isDurable, true);
  }

  @Override
  public void registerInterest(Object key, InterestResultPolicy policy, boolean isDurable,
      boolean receiveValues) {
    processSingleInterest(key, InterestType.KEY, policy, isDurable, !receiveValues);
  }

  @Override
  public void registerInterestRegex(String regex) {
    registerInterestRegex(regex, false);
  }

  @Override
  public void registerInterestRegex(String regex, boolean isDurable) {
    registerInterestRegex(regex, InterestResultPolicy.DEFAULT, isDurable, true);
  }

  @Override
  public void registerInterestRegex(String regex, boolean isDurable, boolean receiveValues) {
    registerInterestRegex(regex, InterestResultPolicy.DEFAULT, isDurable, receiveValues);
  }

  @Override
  public void registerInterestRegex(String regex, InterestResultPolicy policy) {
    registerInterestRegex(regex, policy, false);
  }

  @Override
  public void registerInterestRegex(String regex, InterestResultPolicy policy, boolean isDurable) {
    registerInterestRegex(regex, policy, isDurable, true);
  }

  @Override
  public void registerInterestRegex(String regex, InterestResultPolicy policy, boolean isDurable,
      boolean receiveValues) {
    processSingleInterest(regex, InterestType.REGULAR_EXPRESSION, policy, isDurable,
        !receiveValues);
  }

  @Override
  public void unregisterInterest(Object key) {
    ServerRegionProxy proxy = getServerProxy();
    if (proxy != null) {
      // Keep support for "ALL_KEYS" in 4.2.x
      if (key instanceof String && key.equals("ALL_KEYS")) {
        proxy.unregisterInterest(".*", InterestType.REGULAR_EXPRESSION, false, false);
      } else if (key instanceof List) {
        proxy.unregisterInterestList((List) key, false, false);
      } else {
        proxy.unregisterInterest(key, InterestType.KEY, false, false);
      }
    } else {
      throw new UnsupportedOperationException(
          "Interest unregistration requires a pool.");
    }
  }

  @Override
  public void unregisterInterestRegex(String regex) {
    ServerRegionProxy proxy = getServerProxy();
    if (proxy != null) {
      proxy.unregisterInterest(regex, InterestType.REGULAR_EXPRESSION, false, false);
    } else {
      throw new UnsupportedOperationException(
          "Interest unregistration requires a pool.");
    }
  }

  @Override
  public List getInterestList() {
    ServerRegionProxy proxy = getServerProxy();
    if (proxy != null) {
      return proxy.getInterestList(InterestType.KEY);
    } else {
      throw new UnsupportedOperationException(
          "Interest unregistration requires a pool.");
    }
  }

  /**
   * finds the keys in this region using the given interestType and argument. Currently only
   * InterestType.REGULAR_EXPRESSION and InterestType.KEY are supported
   *
   * @param interestType an InterestType value
   * @param interestArg the associated argument (regex string, key or key list, etc)
   * @param allowTombstones whether to return destroyed entries
   * @return a set of the keys matching the given criterion
   */
  public Set getKeysWithInterest(int interestType, Object interestArg, boolean allowTombstones) {
    Set ret;
    if (interestType == InterestType.REGULAR_EXPRESSION) {
      if (interestArg == null || ".*".equals(interestArg)) {
        ret = new HashSet(keySet(allowTombstones));
      } else {
        ret = new HashSet();
        // Handle the regex pattern
        if (!(interestArg instanceof String)) {
          throw new IllegalArgumentException(
              "regular expression argument was not a String");
        }

        Pattern keyPattern = Pattern.compile((String) interestArg);
        for (Object entryKey : keySet(allowTombstones)) {
          if (!(entryKey instanceof String)) {
            // key is not a String, cannot apply regex to this entry
            continue;
          }
          if (!keyPattern.matcher((String) entryKey).matches()) {
            // key does not match the regex, this entry should not be returned.
            continue;
          }
          ret.add(entryKey);
        }
      }

    } else if (interestType == InterestType.KEY) {
      if (interestArg instanceof List) {
        ret = new HashSet(); // TODO optimize initial size
        List keyList = (List) interestArg;
        for (Iterator it = keyList.iterator(); it.hasNext();) {
          Object entryKey = it.next();
          if (containsKey(entryKey) || allowTombstones && containsTombstone(entryKey)) {
            ret.add(entryKey);
          }
        }
      } else {
        ret = new HashSet();
        if (containsKey(interestArg)
            || (allowTombstones && containsTombstone(interestArg))) {
          ret.add(interestArg);
        }
      }

    } else if (interestType == InterestType.FILTER_CLASS) {
      throw new UnsupportedOperationException(
          "InterestType.FILTER_CLASS not yet supported");

    } else if (interestType == InterestType.OQL_QUERY) {
      throw new UnsupportedOperationException(
          "InterestType.OQL_QUERY not yet supported");

    } else {
      throw new IllegalArgumentException(String.format("Unsupported interest type: %s",
          interestType));
    }
    return ret;
  }

  @Override
  public List<String> getInterestListRegex() {
    ServerRegionProxy proxy = getServerProxy();
    if (proxy != null) {
      return proxy.getInterestList(InterestType.REGULAR_EXPRESSION);
    } else {
      throw new UnsupportedOperationException(
          "Interest list retrieval requires a pool.");
    }
  }

  @Override
  public Set keySetOnServer() {
    ServerRegionProxy proxy = getServerProxy();
    if (proxy != null) {
      return proxy.keySet();
    } else {
      throw new UnsupportedOperationException(
          "Server keySet requires a pool.");
    }
  }

  @Override
  public boolean containsKeyOnServer(Object key) {
    return containsKeyOnServerTimer.record(() -> {
      checkReadiness();
      checkForNoAccess();
      ServerRegionProxy proxy = getServerProxy();
      if (proxy != null) {
        return proxy.containsKey(key);
      } else {
        throw new UnsupportedOperationException(
            "Server keySet requires a pool.");
      }
    });
  }

  @Override
  public int sizeOnServer() {
    ServerRegionProxy proxy = getServerProxy();
    if (proxy != null) {
      return proxy.size();
    } else {
      throw new UnsupportedOperationException(
          "sizeOnServer requires a pool.");
    }
  }

  @Override
  public boolean isEmptyOnServer() {
    ServerRegionProxy proxy = getServerProxy();
    if (proxy != null) {
      return proxy.size() == 0;
    } else {
      throw new UnsupportedOperationException(
          "isEmptyOnServer requires a pool.");
    }
  }

  /**
   * WARNING: this method is overridden in subclasses.
   */
  void localDestroyNoCallbacks(Object key) {
    if (logger.isDebugEnabled()) {
      logger.debug("localDestroyNoCallbacks key={}", key);
    }
    checkReadiness();
    validateKey(key);
    @Released
    EntryEventImpl event = entryEventFactory.create(this, Operation.LOCAL_DESTROY, key, false,
        getMyId(), false, true);
    try {
      basicDestroy(event, false, null); // expectedOldValue
    } catch (CacheWriterException e) {
      // cache writer not called
      throw new Error(
          "Cache Writer should not have been called for localDestroy",
          e);
    } catch (TimeoutException e) {
      // no distributed lock
      throw new Error(
          "No distributed lock should have been attempted for localDestroy",
          e);
    } catch (EntryNotFoundException ignore) {
      // not a problem
    } finally {
      event.release();
    }
  }

  /**
   * Do localDestroy on a list of keys, if they exist
   *
   * @param keys the list of arrays of keys to invalidate
   * @see #registerInterest(Object)
   */
  private void clearViaList(List keys) {
    for (Object entryObject : entrySet(false)) {
      Entry entry = (Entry) entryObject;
      try {
        Object entryKey = entry.getKey();
        boolean match = false;
        for (Object key : keys) {
          if (entryKey.equals(key)) {
            match = true;
            break;
          }
        } // for
        if (!match) {
          continue;
        }
        localDestroyNoCallbacks(entryKey);
      } catch (EntryDestroyedException ignore) {
        // ignore to fix bug 35534
      }
    }
  }

  /**
   * do a localDestroy on all matching keys
   *
   * @param key the regular expression to match on
   * @see #registerInterestRegex(String)
   */
  private void clearViaRegEx(String key) {
    // TODO: if (key.equals(".*)) then cmnClearRegionNoCallbacks
    Pattern keyPattern = Pattern.compile(key);
    for (Iterator it = entrySet(false).iterator(); it.hasNext();) {
      Region.Entry entry = (Region.Entry) it.next();
      try {
        Object entryKey = entry.getKey();
        if (!(entryKey instanceof String)) {
          continue;
        }
        if (!keyPattern.matcher((String) entryKey).matches()) {
          // key does not match the regex, this entry should not be returned.
          continue;
        }
        localDestroyNoCallbacks(entryKey);
      } catch (EntryDestroyedException ignore) {
        // ignore to fix bug 35534
      }
    }
  }

  /**
   * do a localDestroy on all matching keys
   *
   * @param key the regular expression to match on
   */
  private void clearViaFilterClass(String key) {
    InterestFilter filter;
    try {
      Class filterClass = ClassLoadUtil.classFromName(key);
      filter = (InterestFilter) filterClass.newInstance();
    } catch (ClassNotFoundException cnfe) {
      throw new RuntimeException(
          String.format("Class %s not found in classpath.", key), cnfe);
    } catch (Exception e) {
      throw new RuntimeException(
          String.format("Class %s could not be instantiated.", key), e);
    }

    for (Object entryObject : entrySet(false)) {
      Entry entry = (Entry) entryObject;
      try {
        Object entryKey = entry.getKey();
        if (!(entryKey instanceof String)) {
          continue;
        }
        InterestEvent e = new InterestEvent(entryKey, entry.getValue(), true);
        if (!filter.notifyOnRegister(e)) {
          // the filter does not want to know about this entry, so skip it.
          continue;
        }
        localDestroyNoCallbacks(entryKey);
      } catch (EntryDestroyedException ignore) {
        // ignore to fix bug 35534
      }
    }
  }

  /**
   * Do a localDestroy of all matching keys
   */
  private void clearViaQuery(String query) {
    throw new InternalGemFireError(
        "not yet supported");
  }

  /**
   * Refresh local entries based on server's list of keys
   */
  public void refreshEntriesFromServerKeys(Connection con, List serverKeys,
      InterestResultPolicy interestResultPolicy) {
    if (serverKeys == null) {
      return;
    }
    ServerRegionProxy proxy = getServerProxy();
    if (logger.isDebugEnabled()) {
      logKeys(serverKeys, interestResultPolicy);
    }

    if (interestResultPolicy == InterestResultPolicy.NONE) {
      return; // done
    }

    if (logger.isDebugEnabled()) {
      logger.debug("refreshEntries region={}", getFullPath());
    }
    for (Object serverKey : serverKeys) {
      ArrayList keysList = (ArrayList) serverKey;
      // The chunk can contain null data if there are no entries on the server
      // corresponding to the requested keys
      if (keysList == null) {
        continue;
      }
      // int numberOfResults = keysList.size();
      if (EntryLogger.isEnabled()) {
        if (con != null) {
          Endpoint endpoint = con.getEndpoint();
          if (endpoint != null) {
            EntryLogger.setSource(endpoint.getMemberId(), "RIGII");
          }
        }
      }
      try {
        List list = new ArrayList(keysList);
        if (interestResultPolicy != InterestResultPolicy.KEYS_VALUES) {
          for (Object currentKey : keysList) {
            // Don't apply riResponse if the entry was destroyed when
            // ri is in progress
            if (currentKey == null || getImageState().hasDestroyedEntry(currentKey)) {
              list.remove(currentKey);
            }
          }
        }
        if (interestResultPolicy == InterestResultPolicy.KEYS) {
          // Attempt to create an invalid in without overwriting
          if (!isProxy()) {
            for (Object currentKey : list) {
              entries.initialImagePut(currentKey, 0, Token.LOCAL_INVALID, false, false, null,
                  null, false);
            }
          }
          // Size statistics don't take key into account, so we don't
          // need to modify the region's size.
        } else if (!list.isEmpty()) {
          Assert.assertTrue(interestResultPolicy == InterestResultPolicy.KEYS_VALUES);

          VersionedObjectList values = (VersionedObjectList) list.get(0);

          if (logger.isDebugEnabled()) {
            logger.debug("processing interest response: {}", values.size());
          }
          VersionedObjectList.Iterator listIt = values.iterator();
          while (listIt.hasNext()) {
            VersionedObjectList.Entry entry = listIt.next();
            Object currentKey = entry.getKey();
            if (currentKey == null || getImageState().hasDestroyedEntry(currentKey)) {
              continue;
            }
            Object val = entry.getObject();
            boolean isBytes = entry.isBytes();
            boolean isKeyOnServer = !entry.isKeyNotOnServer();
            boolean isTombstone = getConcurrencyChecksEnabled() && entry.isKeyNotOnServer()
                && entry.getVersionTag() != null;
            final VersionTag tag = entry.getVersionTag();
            if (val instanceof Throwable) {
              logger.warn(String.format(
                  "Caught the following exception for key %s while performing a remote getAll",
                  currentKey),
                  (Throwable) val);
              localDestroyNoCallbacks(currentKey);
              continue;
            } else {
              if (logger.isDebugEnabled()) {
                logger.debug("refreshEntries key={} value={} version={}", currentKey, entry, tag);
              }
              if (tag == null) { // no version checks
                localDestroyNoCallbacks(currentKey);
              }
            }

            if (val instanceof byte[] && !isBytes) {
              val = CachedDeserializableFactory.create((byte[]) val, getCache());
            }

            if (isTombstone) {
              assert val == null : "server returned a value for a destroyed entry";
              val = Token.TOMBSTONE;
            }

            if (val != null || isTombstone) {
              // Sneakily drop in the value into our local cache,
              // but don't overwrite
              if (!isProxy()) {
                entries.initialImagePut(currentKey, 0, val, false, false, tag, null, false);
              }
            } else {
              RegionEntry regionEntry = entries.getEntry(currentKey);
              if (!isProxy() && isKeyOnServer) {
                entries.initialImagePut(currentKey, 0, Token.LOCAL_INVALID, false, false, tag,
                    null, false);
              } else {
                if (regionEntry != null) {
                  synchronized (regionEntry) {
                    if (regionEntry.isDestroyedOrRemovedButNotTombstone()) {
                      entries.removeEntry(currentKey, regionEntry, false);
                    }
                  }
                }
              }
              // In this case, if we didn't overwrite, we don't have a local
              // value, so no size change needs to be recorded.
            }
          }
        }
      } catch (DiskAccessException dae) {
        handleDiskAccessException(dae);
        throw dae;
      } finally {
        EntryLogger.clearSource();
      }
    } // for
  }

  private void logKeys(List serverKeys, InterestResultPolicy pol) {
    int totalKeys = 0;
    StringBuffer buffer = new StringBuffer();
    for (final Object serverKey : serverKeys) {
      List keysList = (List) serverKey;
      // The chunk can contain null data if there are no entries on the server
      // corresponding to the requested keys
      // TODO: is this still possible?
      if (keysList == null) {
        continue;
      }
      int numThisChunk = keysList.size();
      totalKeys += numThisChunk;
      for (Object key : keysList) {
        if (key != null) {
          if (key instanceof VersionedObjectList) {
            Set keys = ((VersionedObjectList) key).keySet();
            for (Object k : keys) {
              buffer.append("  ").append(k).append(getLineSeparator());
            }
          } else {
            buffer.append("  ").append(key).append(getLineSeparator());
          }
        }
      }
    } // for
    if (logger.isDebugEnabled()) {
      logger.debug("{} refreshEntriesFromServerKeys count={} policy={}{}{}", this, totalKeys, pol,
          getLineSeparator(), buffer);
    }
  }

  /**
   * Remove values in local cache before registering interest
   *
   * TODO: interestResultPolicy is never used
   *
   * @param key the interest key
   * @param interestType the interest type from {@link InterestType}
   * @param interestResultPolicy the policy from {@link InterestResultPolicy}
   */
  public void clearKeysOfInterest(Object key, int interestType,
      InterestResultPolicy interestResultPolicy) {
    switch (interestType) {
      case InterestType.FILTER_CLASS:
        clearViaFilterClass((String) key);
        break;
      case InterestType.KEY:
        if (key instanceof String && key.equals("ALL_KEYS"))
          clearViaRegEx(".*");
        else if (key instanceof List)
          clearViaList((List) key);
        else
          localDestroyNoCallbacks(key);
        break;
      case InterestType.OQL_QUERY:
        clearViaQuery((String) key);
        break;
      case InterestType.REGULAR_EXPRESSION:
        clearViaRegEx((String) key);
        break;
      default:
        throw new InternalGemFireError(
            "unknown interest type");
    }
  }

  /**
   * Destroys and recreates this region. If this is triggered by loadSnapshot inputStream will be
   * supplied. If this is triggered by LossAction of reinitialize then inputStream will be null, and
   * the region will go through regular GetInitialImage if it is a mirrored replicate.
   * <p>
   * Acquires and releases the DestroyLock.
   *
   * @since GemFire 5.0
   */
  void reinitialize(InputStream inputStream, RegionEventImpl event)
      throws TimeoutException, IOException, ClassNotFoundException {
    acquireDestroyLock();
    try {
      reinitialize_destroy(event);
      recreate(inputStream, null);
    } finally {
      releaseDestroyLock();
    }
  }

  /** must be holding destroy lock */
  void reinitializeFromImageTarget(InternalDistributedMember imageTarget)
      throws TimeoutException, IOException, ClassNotFoundException {
    Assert.assertTrue(imageTarget != null);
    recreate(null, imageTarget);
  }

  /**
   * Returns true if this region was reinitialized, e.g. a snapshot was loaded, and this is the
   * recreated region
   */
  boolean reinitialized_new() {
    return reinitialized_new;
  }

  /** must be holding destroy lock */
  void reinitialize_destroy(RegionEventImpl event) throws CacheWriterException, TimeoutException {
    final boolean cacheWrite = !event.originRemote;
    // register this region as reinitializing
    cache.regionReinitializing(getFullPath());
    basicDestroyRegion(event, cacheWrite, false/* lock */, true);
  }

  /** must be holding destroy lock */
  private void recreate(InputStream inputStream, InternalDistributedMember imageTarget)
      throws TimeoutException, IOException, ClassNotFoundException {
    String thePath = getFullPath();
    Region newRegion = null;
    // recreate new region with snapshot data

    try {
      LocalRegion parent = parentRegion;
      // If specified diskDir in DEFAULT diskstore, we should not use null
      // as diskstore name any more
      if (diskStoreImpl != null
          && diskStoreImpl.getName().equals(DiskStoreFactory.DEFAULT_DISK_STORE_NAME)
          && diskStoreName == null && !useDefaultDiskStore()) {
        diskStoreName = diskStoreImpl.getName();
      }
      RegionAttributes attrs = this;
      boolean getDestroyLock = false;
      InternalRegionArguments internalRegionArguments = new InternalRegionArguments()
          .setDestroyLockFlag(getDestroyLock).setSnapshotInputStream(inputStream)
          .setImageTarget(imageTarget).setRecreateFlag(true);
      if (this instanceof BucketRegion) {
        BucketRegion me = (BucketRegion) this;
        internalRegionArguments.setPartitionedRegionBucketRedundancy(me.getRedundancyLevel());
      }

      if (parent == null) {
        newRegion = cache.createVMRegion(regionName, attrs, internalRegionArguments);
      } else {
        newRegion = parent.createSubregion(regionName, attrs, internalRegionArguments);
      }

      // note that createVMRegion and createSubregion now call regionReinitialized
    } catch (RegionExistsException e) {
      // shouldn't happen since we're holding the destroy lock
      throw new InternalGemFireError(
          "Got RegionExistsException in reinitialize when holding destroy lock",
          e);
    } finally {
      if (newRegion == null) {
        // failed to create region
        cache.unregisterReinitializingRegion(thePath);
      }
    }
  }

  void loadSnapshotDuringInitialization(InputStream inputStream)
      throws IOException, ClassNotFoundException {
    DataInputStream in = new DataInputStream(inputStream);
    try {
      RegionMap map = getRegionMap();
      byte snapshotVersion = in.readByte();
      if (snapshotVersion != SNAPSHOT_VERSION) {
        throw new IllegalArgumentException(
            String.format("Unsupported snapshot version %s. Only version %s is supported.",
                new Object[] {snapshotVersion, SNAPSHOT_VERSION}));
      }
      for (;;) {
        Object key = DataSerializer.readObject(in);
        if (key == null) {
          break;
        }
        byte aByte = in.readByte();
        Object value;

        if (aByte == SNAPSHOT_VALUE_OBJ) {
          value = DataSerializer.readObject(in);
        } else if (aByte == SNAPSHOT_VALUE_INVALID || aByte == SNAPSHOT_VALUE_LOCAL_INVALID) {
          // Even though it was a distributed invalidate when the snapshot was created I think it is
          // correct to turn it into a local invalidate when we load the snapshot since we don't do
          // a distributed invalidate operation when loading.
          value = Token.LOCAL_INVALID;
        } else {
          throw new IllegalArgumentException(
              String.format(
                  "Unexpected snapshot code %s. This snapshot was probably written by an earlier, incompatible, release.",
                  aByte));
        }

        // If versioning is enabled, we will give the entry a "fake" version.
        VersionTag tag = null;
        if (getConcurrencyChecksEnabled()) {
          tag = VersionTag.create(getVersionMember());
        }
        map.initialImagePut(key, cacheTimeMillis(), value, false, false, tag, null, false);
      }
    } finally {
      in.close();
    }
    reinitialized_new = true;
  }

  /**
   * Blocks until initialization is complete.
   *
   * @param destroyedRegionOk true if it is okay to return a region that isDestroyed
   * @see DestroyRegionOperation
   */
  @Override
  public Region getSubregion(String path, boolean destroyedRegionOk) {
    if (destroyedRegionOk) {
      checkCacheClosed();
    } else if (isDestroyed()) {
      // Assume if the owner of the subregion is destroyed, so are all of its
      // subregions
      return null;
    }

    if (path == null) {
      throw new IllegalArgumentException(
          "path should not be null");
    }
    if (path.isEmpty()) {
      waitOnInitialization(); // some internal methods rely on this
      return this;
    }
    if (path.charAt(0) == SEPARATOR_CHAR) {
      throw new IllegalArgumentException(
          "path should not start with a slash");
    }

    // initialize the current region as this one
    LocalRegion region = this;

    // initialize the rest of the name to be regionName
    String name = path;

    // last: are we on the last part of the path?
    boolean last;
    do {
      // if the rest of the name is empty, then we're done, return current region
      if (name.isEmpty()) {
        // return region
        break;
      }

      // the index of the next separator
      int separatorIndex = name.indexOf(SEPARATOR_CHAR);

      // this is the last part if no separator
      last = separatorIndex < 0;

      // try to get next region
      String next = last ? name : name.substring(0, separatorIndex);
      region = region.basicGetSubregion(next);
      if (region == null) {
        // not found
        return null;
      }
      if (region.isDestroyed() && !destroyedRegionOk) {
        return null;
      }

      if (!last) {
        // if found but still more to do, get next rest of path
        name = name.substring(separatorIndex + 1);
      }
    } while (!last);

    region.waitOnInitialization();

    // if region has just been destroyed return null unless specified not to
    if (region.isDestroyed()) {
      if (!destroyedRegionOk) {
        return null;
      }
      return region;
    }

    return region;
  }

  /**
   * Called by a thread that is doing region initialization. Causes the initialization Latch to be
   * bypassed by this thread.
   *
   */
  public static int setThreadInitLevelRequirement(int level) {
    int oldLevel = threadInitLevelRequirement();
    if (level == AFTER_INITIAL_IMAGE) {
      // if setting to default, just reset
      initializationThread.remove();
    } else {
      initializationThread.set(level);
    }
    return oldLevel;
  }

  /**
   * Return the access level this thread has for regions with respect to how initialized they need
   * to be before this thread can have a reference to it. AFTER_INITIAL_IMAGE: Must be fully
   * initialized (the default) BEFORE_INITIAL_IMAGE: Must have had first latch opened ANY_INIT:
   * Thread uses region as soon as possible
   */
  static int threadInitLevelRequirement() {
    Integer initLevel = initializationThread.get();
    if (initLevel == null) {
      return AFTER_INITIAL_IMAGE;
    }
    return initLevel;
  }

  @Override
  public boolean checkForInitialization() {
    if (initialized) {
      return true;
    }
    switch (threadInitLevelRequirement()) {
      case AFTER_INITIAL_IMAGE:
        return checkForInitialization(getInitializationLatchAfterGetInitialImage());
      case BEFORE_INITIAL_IMAGE:
        return checkForInitialization(getInitializationLatchBeforeGetInitialImage());
      case ANY_INIT:
        return true;
      default:
        throw new InternalGemFireError(
            "Unexpected threadInitLevelRequirement");
    }
  }

  private boolean checkForInitialization(StoppableCountDownLatch latch) {
    return latch.getCount() == 0;
  }

  /** wait on the initialization Latch based on thread requirements */
  @Override
  public void waitOnInitialization() {
    if (initialized) {
      return;
    }
    switch (threadInitLevelRequirement()) {
      case AFTER_INITIAL_IMAGE:
        waitOnInitialization(getInitializationLatchAfterGetInitialImage());
        break;
      case BEFORE_INITIAL_IMAGE:
        waitOnInitialization(getInitializationLatchBeforeGetInitialImage());
        break;
      case ANY_INIT:
        return;
      default:
        throw new InternalGemFireError(
            "Unexpected threadInitLevelRequirement");
    }
  }

  @Override
  public void waitOnInitialization(StoppableCountDownLatch latch) {
    if (latch == null) {
      return; // latch resource has been freed
    }
    while (true) {
      cache.getCancelCriterion().checkCancelInProgress(null);
      boolean interrupted = Thread.interrupted();
      try {
        latch.await();
        break;
      } catch (InterruptedException e) {
        interrupted = true;
        cache.getCancelCriterion().checkCancelInProgress(e);
        // continue waiting
      } finally {
        if (interrupted) {
          // set interrupted flag if was interrupted
          Thread.currentThread().interrupt();
        }
      }
    } // while
  }

  /**
   * Wait until data is ready in this region
   */
  public void waitForData() {
    if (initialized) {
      return;
    }
    waitOnInitialization(getInitializationLatchAfterGetInitialImage());
  }

  /** return null if not found */
  @Override
  public RegionEntry basicGetEntry(Object key) {
    // ok to ignore tx state; all callers are non-transactional
    RegionEntry regionEntry = entries.getEntry(key);
    if (regionEntry != null && regionEntry.isRemoved()) {
      regionEntry = null;
    }
    return regionEntry;
  }

  /**
   * Return true if invalidation occurred; false if it did not, for example if it was already
   * invalidated
   *
   * @see DistributedRegion#basicInvalidate(EntryEventImpl)
   */
  public void basicInvalidate(EntryEventImpl event) throws EntryNotFoundException {
    basicInvalidate(event, isInitialized()/* for bug 35214 */);
  }

  /**
   * Used by disk regions when recovering data from backup. Currently this "put" is done at a very
   * low level to keep it from generating events or pushing updates to others.
   */
  @Override
  public DiskEntry initializeRecoveredEntry(Object key, DiskEntry.RecoveredEntry re) {
    Assert.assertTrue(diskRegion != null);
    // region operation so it is ok to ignore tx state
    RegionEntry regionEntry = entries.initRecoveredEntry(key, re);
    if (regionEntry == null) {
      throw new InternalGemFireError(
          String.format("Entry already existed: %s", key));
    }
    return (DiskEntry) regionEntry;
  }

  /**
   * Used by disk regions when recovering data from backup and initializedRecoveredEntry has already
   * been called for the given key. Currently this "put" is done at a very low level to keep it from
   * generating events or pushing updates to others.
   */
  @Override
  public DiskEntry updateRecoveredEntry(Object key, DiskEntry.RecoveredEntry re) {
    Assert.assertTrue(diskRegion != null);
    // region operation so it is ok to ignore tx state
    RegionEntry regionEntry = entries.updateRecoveredEntry(key, re);
    return (DiskEntry) regionEntry;
  }

  @Override
  public void copyRecoveredEntries(RegionMap rm) {
    entries.copyRecoveredEntries(rm);
  }

  @Override
  public void recordRecoveredGCVersion(VersionSource member, long gcVersion) {
    // TODO - RVV - I'm not sure about this recordGCVersion method. It seems like it's not doing the
    // right thing if the current member is the member we just recovered. We need to update the RVV
    // in memory
    versionVector.recordGCVersion(member, gcVersion);

    // We also need to update the RVV that represents what we have persisted on disk
    DiskRegion region = getDiskRegion();
    if (region != null) {
      region.recordRecoveredGCVersion(member, gcVersion);
    }
  }

  @Override
  public void recordRecoveredVersonHolder(VersionSource member, RegionVersionHolder versionHolder,
      boolean latestOplog) {
    if (getConcurrencyChecksEnabled()) {
      // We need to update the RVV in memory
      versionVector.initRecoveredVersion(member, versionHolder, latestOplog);
      DiskRegion region = getDiskRegion();
      // We also need to update the RVV that represents what we have persisted on disk
      if (region != null) {
        region.recordRecoveredVersonHolder(member, versionHolder, latestOplog);
      }
    }
  }

  @Override
  public void recordRecoveredVersionTag(VersionTag tag) {
    if (getConcurrencyChecksEnabled()) {
      versionVector.recordVersion(tag.getMemberID(), tag.getRegionVersion());
      DiskRegion region = getDiskRegion();
      // We also need to update the RVV that represents what we have persisted on disk
      if (region != null) {
        region.recordRecoveredVersionTag(tag);
      }
    }
  }

  @Override
  public void setRVVTrusted(boolean rvvTrusted) {
    if (getConcurrencyChecksEnabled()) {
      DiskRegion region = getDiskRegion();
      // Update whether or not the RVV we have recovered is trusted (accurately represents what we
      // have on disk).
      if (region != null) {
        region.setRVVTrusted(rvvTrusted);
      }
    }
  }

  /**
   * Get the best iterator for the region entries.
   */
  public Iterator<RegionEntry> getBestIterator(boolean includeValues) {
    if (this instanceof DistributedRegion) {
      return ((DistributedRegion) this).getBestIterator(includeValues);
    }

    return entries.regionEntries().iterator();
  }

  /**
   * Fix up our RVV by iterating over the entries in the region and making sure they are applied to
   * the RVV.
   *
   * If we failed to do a GII, we may have applied the RVV from a remote member. That RVV may not
   * have seen some of the events in our local RVV. Those entries were supposed to be replaced with
   * the results of the GII. However, if we failed the GII, those entries may still be in the cache,
   * but are no longer reflected in the local RVV. This method iterates over those keys and makes
   * sure their versions are applied to the local RVV.
   *
   * TODO - this method should probably rebuild the RVV from scratch, instead of starting with the
   * existing RVV. By starting with the existing RVV, we may claim to have entries that we actually
   * don't have. Unfortunately, we can't really rebuild the RVV from scratch because we will end up
   * with huge exception lists.
   *
   * However, if we are in the state of recovering from disk with an untrusted RVV, we must be newer
   * than any other surviving members. So they shouldn't have any entries in their cache that match
   * entries that we failed to receive through the GII but are reflected in our current RVV. So it
   * should be safe to start with the current RVV.
   *
   */
  void repairRVV() {
    RegionVersionVector rvv = getVersionVector();

    if (rvv == null) {
      // No need to do anything.
      return;
    }

    Iterator<RegionEntry> it = getBestIterator(false);
    VersionSource<?> myId = getVersionMember();

    // Iterate over the all of the entries
    while (it.hasNext()) {
      RegionEntry mapEntry = it.next();
      VersionStamp<?> stamp = mapEntry.getVersionStamp();
      VersionSource<?> id = stamp.getMemberID();
      if (id == null) {
        id = myId;
      }

      // Make sure the version is applied to the regions RVV
      rvv.recordVersion(id, stamp.getRegionVersion());
    }
  }

  /**
   * Return true if invalidation occurred; false if it did not, for example if it was already
   * invalidated
   */
  private void basicInvalidate(final EntryEventImpl event, boolean invokeCallbacks)
      throws EntryNotFoundException {
    final boolean forceNewEntryInClientCache = serverRegionProxy != null
        && getConcurrencyChecksEnabled();
    basicInvalidate(event, invokeCallbacks, forceNewEntryInClientCache);
  }

  /**
   * basicInvalidate is overridden in HARegion to abort expiry of Events which have key as Long , if
   * it is not able to destroy from availableIDs
   *
   * @param forceNewEntry true if we are a mirror and still in the initialization phase. Called from
   *        InvalidateOperation.InvalidateMessage
   */
  void basicInvalidate(final EntryEventImpl event, boolean invokeCallbacks,
      final boolean forceNewEntry) throws EntryNotFoundException {
    if (!event.isOriginRemote() && !event.isDistributed() && getScope().isDistributed()
        && getDataPolicy().withReplication() && invokeCallbacks) {
      // catches case where being called by (distributed) invalidateRegion
      throw new IllegalStateException(
          "Cannot do a local invalidate on a replicated region");
    }

    if (hasSeenEvent(event)) {
      if (logger.isTraceEnabled(LogMarker.DM_VERBOSE)) {
        logger.trace(LogMarker.DM_VERBOSE,
            "LR.basicInvalidate: this cache has already seen this event {}", event);
      }
      if (getConcurrencyChecksEnabled() && event.getVersionTag() != null
          && !event.getVersionTag().isRecorded()) {
        getVersionVector().recordVersion((InternalDistributedMember) event.getDistributedMember(),
            event.getVersionTag());
      }
      return;
    }

    discoverJTA();
    getDataView().invalidateExistingEntry(event, invokeCallbacks, forceNewEntry);
  }

  void basicInvalidatePart2(RegionEntry regionEntry, EntryEventImpl event,
      boolean conflictWithClear, boolean invokeCallbacks) {
    updateStatsForInvalidate();

    if (invokeCallbacks) {
      try {
        regionEntry.dispatchListenerEvents(event);
      } catch (InterruptedException ignore) {
        Thread.currentThread().interrupt();
        stopper.checkCancelInProgress(null);
      }
    } else {
      event.callbacksInvoked(true);
    }
  }

  /**
   * Update stats
   */
  private void updateStatsForInvalidate() {
    getCachePerfStats().incInvalidates();
  }

  void basicInvalidatePart3(RegionEntry re, EntryEventImpl event, boolean invokeCallbacks) {
    // No op. overridden by sub classes.
    // Dispatching listener events moved to basic*Part2.
  }

  /**
   * invoke callbacks for an invalidation
   */
  @Override
  public void invokeInvalidateCallbacks(final EnumListenerEvent eventType,
      final EntryEventImpl event, final boolean callDispatchListenerEvent) {
    // Notify bridge clients (if this is a CacheServer)
    event.setEventType(eventType);
    notifyBridgeClients(event);
    if (callDispatchListenerEvent) {
      dispatchListenerEvent(eventType, event);
    }
  }

  /**
   * @param key the key of the entry to invalidate
   * @param newValue the new value of the entry
   * @param didDestroy true if tx destroyed this entry at some point
   * @param event filled in if operation performed
   * @param txEntryState for passing up versionTag - only on near side
   * @param versionTag tag generated by txCoordinator - only on far side
   * @param tailKey tail (shadow) key generated by txCoordinator for WAN - only on farside
   */
  @Override
  public void txApplyInvalidate(Object key, Object newValue, boolean didDestroy,
      TransactionId transactionId, TXRmtEvent event, boolean localOp, EventID eventId,
      Object aCallbackArgument, List<EntryEventImpl> pendingCallbacks,
      FilterRoutingInfo filterRoutingInfo, ClientProxyMembershipID bridgeContext,
      TXEntryState txEntryState, VersionTag versionTag, long tailKey) {

    entries.txApplyInvalidate(key, newValue, didDestroy, transactionId, event, localOp,
        eventId, aCallbackArgument, pendingCallbacks, filterRoutingInfo, bridgeContext,
        txEntryState, versionTag, tailKey);
  }

  /**
   * Called by lower levels, while still holding the write sync lock, and the low level has
   * completed its part of the basic destroy
   */
  void txApplyInvalidatePart2(RegionEntry regionEntry, Object key, boolean didDestroy,
      boolean didInvalidate) {
    if (testCallable != null) {
      testCallable.call(this, Operation.INVALIDATE, regionEntry);
    }
    if (didInvalidate) {
      updateStatsForInvalidate();
      // Bug 40842: clearing index of the old value performed in AbstractRegionMap
    }
    if (didDestroy) {
      entryUserAttributes.remove(key);
    }
  }

  /**
   * Called by AbstractRegionMap txApplyPut when it was told a destroy was also done
   * by the transaction.
   */
  @Override
  public void txApplyPutHandleDidDestroy(Object key) {
    entryUserAttributes.remove(key);
  }

  /**
   * Allows null as new value to accomodate create with a null value. Assumes all key, value, and
   * callback validations have been performed.
   *
   * @param event the event object for this operation, with the exception that the oldValue
   *        parameter is not yet filled in. The oldValue will be filled in by this operation.
   *
   * @param ifNew true if this operation must not overwrite an existing key
   * @param ifOld true if this operation must not create a new key
   * @param expectedOldValue only succeed if old value is equal to this value. If null, then doesn't
   *        matter what old value is. If INVALID token, must be INVALID.
   * @param requireOldValue true if the oldValue should be set in event even if ifNew and entry
   *        exists
   * @return false if ifNew is true and there is an existing key or if ifOld is true and
   *         expectedOldValue does not match the current value in the cache. Otherwise return true.
   */
  @Override
  public boolean basicPut(EntryEventImpl event, boolean ifNew, boolean ifOld,
      Object expectedOldValue, boolean requireOldValue)
      throws TimeoutException, CacheWriterException {
    return getDataView().putEntry(event, ifNew, ifOld, expectedOldValue, requireOldValue, 0L,
        false);
  }

  /**
   * @param putOp describes the operation that did the put
   * @param key the key of the entry to put
   * @param newValue the new value of the entry
   * @param didDestroy true if tx destroyed this entry at some point
   * @param event filled in if operation performed
   * @param aCallbackArgument argument passed in by user
   * @param txEntryState for passing up versionTag - only on near side
   * @param versionTag tag generated by txCoordinator - only on far side
   * @param tailKey tail (shadow) key generated by txCoordinator for WAN - only on farside
   */
  @Override
  public void txApplyPut(Operation putOp, Object key, Object newValue, boolean didDestroy,
      TransactionId transactionId, TXRmtEvent event, EventID eventId, Object aCallbackArgument,
      List<EntryEventImpl> pendingCallbacks, FilterRoutingInfo filterRoutingInfo,
      ClientProxyMembershipID bridgeContext, TXEntryState txEntryState, VersionTag versionTag,
      long tailKey) {
    long startPut = CachePerfStats.getStatTime();
    entries.txApplyPut(putOp, key, newValue, didDestroy, transactionId, event, eventId,
        aCallbackArgument, pendingCallbacks, filterRoutingInfo, bridgeContext, txEntryState,
        versionTag, tailKey);
    updateStatsForPut(startPut);
    // Fix for 47507 - make sure we throw an exception if we skip the TX put because
    // the region is cleared (due to a destroy).
    checkReadiness();
  }

  /**
   * update stats
   */
  private void updateStatsForPut(long startPut) {
    getCachePerfStats().endPut(startPut, false);
  }

  @Override
  public void txApplyPutPart2(RegionEntry regionEntry, Object key, long lastModified,
      boolean isCreate, boolean didDestroy, boolean clearConflict) {
    if (testCallable != null) {
      Operation op = isCreate ? Operation.CREATE : Operation.UPDATE;
      testCallable.call(this, op, regionEntry);
    }
    if (isCreate) {
      updateStatsForCreate();
    }
    if (!isProxy() && !clearConflict) {
      if (indexManager != null) {
        try {
          indexManager.updateIndexes(regionEntry,
              isCreate ? IndexManager.ADD_ENTRY : IndexManager.UPDATE_ENTRY,
              isCreate ? IndexProtocol.OTHER_OP : IndexProtocol.AFTER_UPDATE_OP);
        } catch (QueryException e) {
          throw new IndexMaintenanceException(e);
        }
      }
    }
    if (didDestroy) {
      entryUserAttributes.remove(key);
    }
    if (statisticsEnabled && !clearConflict) {
      addExpiryTaskIfAbsent(regionEntry);
    }
    setLastModifiedTime(lastModified);
  }

  public boolean basicBridgeCreate(final Object key, final byte[] value, boolean isObject,
      Object callbackArg, final ClientProxyMembershipID client, boolean fromClient,
      EntryEventImpl clientEvent, boolean throwEntryExists)
      throws TimeoutException, EntryExistsException, CacheWriterException {

    EventID eventId = clientEvent.getEventId();
    Object theCallbackArg = callbackArg;

    long startPut = CachePerfStats.getStatTime();
    if (fromClient) {
      // If this region is also wan-enabled, then wrap that callback arg in a
      // GatewayEventCallbackArgument to store the event id.
      if (isGatewaySenderEnabled()) {
        theCallbackArg = new GatewaySenderEventCallbackArgument(theCallbackArg);
      }
    }

    @Released
    final EntryEventImpl event = entryEventFactory.create(this, Operation.CREATE, key, value,
        theCallbackArg, false, client.getDistributedMember(),
        true, eventId);

    try {
      event.setContext(client);

      // if this is a replayed operation or WAN event we may already have a version tag
      event.setVersionTag(clientEvent.getVersionTag());
      // carry over the possibleDuplicate flag from clientEvent
      event.setPossibleDuplicate(clientEvent.isPossibleDuplicate());

      // Fix for 42448 - Only make create with null a local invalidate for
      // normal regions. Otherwise, it will become a distributed invalidate.
      if (getDataPolicy() == DataPolicy.NORMAL) {
        event.setLocalInvalid(true);
      }

      // Set the new value to the input byte[] if it isn't null
      if (value != null) {
        // If the byte[] represents an object, then store it serialized
        // in a CachedDeserializable; otherwise store it directly as a byte[]
        if (isObject) {
          // The value represents an object
          event.setSerializedNewValue(value);
        } else {
          // The value does not represent an object
          event.setNewValue(value);
        }
      }

      // cannot overwrite an existing key
      boolean ifNew = true;
      // can create a new key
      boolean ifOld = false;
      // use now
      long lastModified = 0L;
      // not okay to overwrite the DESTROYED token
      boolean overwriteDestroyed = false;

      boolean success = basicUpdate(event, ifNew, ifOld, lastModified, overwriteDestroyed);
      clientEvent.isConcurrencyConflict(event.isConcurrencyConflict());

      if (success) {
        clientEvent.setVersionTag(event.getVersionTag());
        getCachePerfStats().endPut(startPut, event.isOriginRemote());
      } else {
        stopper.checkCancelInProgress(null);
        if (throwEntryExists) {
          throw new EntryExistsException("" + key, event.getOldValue());
        }
      }
      return success;
    } finally {
      event.release();
    }
  }

  public boolean basicBridgePut(Object key, Object value, byte[] deltaBytes, boolean isObject,
      Object callbackArg, ClientProxyMembershipID memberId, boolean fromClient,
      EntryEventImpl clientEvent) throws TimeoutException, CacheWriterException {

    EventID eventID = clientEvent.getEventId();
    Object theCallbackArg = callbackArg;
    long startPut = CachePerfStats.getStatTime();

    if (fromClient) {
      // If this region is also wan-enabled, then wrap that callback arg in a
      // GatewayEventCallbackArgument to store the event id.
      if (isGatewaySenderEnabled()) {
        theCallbackArg = new GatewaySenderEventCallbackArgument(theCallbackArg);
      }
    }

    @Released
    final EntryEventImpl event = entryEventFactory.create(this, Operation.UPDATE, key,
        null, theCallbackArg, false,
        memberId.getDistributedMember(), true, eventID);

    try {
      event.setContext(memberId);
      event.setDeltaBytes(deltaBytes);

      // if this is a replayed operation we may already have a version tag
      event.setVersionTag(clientEvent.getVersionTag());
      // carry over the possibleDuplicate flag from clientEvent
      event.setPossibleDuplicate(clientEvent.isPossibleDuplicate());

      // Set the new value to the input byte[]. If the byte[] represents an object, then store it
      // serialized in a CachedDeserializable; otherwise store it directly as a byte[].
      if (isObject && value instanceof byte[]) {
        event.setSerializedNewValue((byte[]) value);
      } else {
        event.setNewValue(value);
      }

      boolean success = false;

      try {
        boolean ifNew = false; // can overwrite an existing key
        boolean ifOld = false; // can create a new key
        long lastModified = 0L; // use now
        boolean overwriteDestroyed = false; // not okay to overwrite the DESTROYED token
        success = basicUpdate(event, ifNew, ifOld, lastModified, overwriteDestroyed);

      } catch (ConcurrentCacheModificationException ignore) {
        // thrown by WAN conflicts
        event.isConcurrencyConflict(true);
      }

      clientEvent.isConcurrencyConflict(event.isConcurrencyConflict());

      if (success) {
        clientEvent.setVersionTag(event.getVersionTag());
        getCachePerfStats().endPut(startPut, event.isOriginRemote());
      } else {
        stopper.checkCancelInProgress(null);
      }

      return success;
    } finally {
      event.release();
    }
  }

  /**
   * issue a config message if the server and client have different concurrency checking
   * expectations
   */
  private void concurrencyConfigurationCheck(VersionTag tag) {
    if (!concurrencyMessageIssued && tag == null && getConcurrencyChecksEnabled()) {
      concurrencyMessageIssued = true;
      logger.info("Server has concurrencyChecksEnabled {} but client has {} for region {}",
          new Object[] {!getConcurrencyChecksEnabled(), getConcurrencyChecksEnabled(),
              this});
    }
  }

  /**
   * Perform an update in a bridge client. See CacheClientUpdater.handleUpdate() The op is from the
   * cache server and should not be distributed back to it.
   */
  public void basicBridgeClientUpdate(DistributedMember serverId, Object key, Object value,
      byte[] deltaBytes, boolean isObject, Object callbackArgument, boolean isCreate,
      boolean processedMarker, EntryEventImpl event, EventID eventID)
      throws TimeoutException, CacheWriterException {

    if (isCacheContentProxy()) {
      return;
    }

    concurrencyConfigurationCheck(event.getVersionTag());
    long startPut = CachePerfStats.getStatTime();

    // Generate EventID as it is possible that client is a cache server
    // in hierarchical cache
    if (generateEventID() && !cache.getCacheServers().isEmpty()) {
      event.setNewEventId(cache.getDistributedSystem());
    } else {
      event.setEventId(eventID);
    }
    event.setDeltaBytes(deltaBytes);

    // Set the new value to the input byte[] if it isn't null
    if (value != null) {
      // If the byte[] represents an object, then store it
      // serialized in a CachedDeserializable; otherwise store it directly
      // as a byte[].
      if (isObject && value instanceof byte[]) {
        // The value represents an object
        event.setSerializedNewValue((byte[]) value);
      } else {
        // The value does not represent an object
        event.setNewValue(value);
      }
    }

    // If the marker has been processed, process this put event normally;
    // otherwise, this event occurred in the past and has been stored for a
    // durable client. In this case, just invoke the put callbacks.
    if (processedMarker) {
      boolean ifNew = false; // can overwrite an existing key
      boolean ifOld = false; // can create a new key
      long lastModified = 0L; // use now
      boolean overwriteDestroyed = true; // okay to overwrite the DESTROYED token
      if (basicUpdate(event, ifNew, ifOld, lastModified, overwriteDestroyed)) {
        getCachePerfStats().endPut(startPut, event.isOriginRemote());
      }
    } else {
      if (isInitialized()) {
        invokePutCallbacks(
            isCreate ? EnumListenerEvent.AFTER_CREATE : EnumListenerEvent.AFTER_UPDATE, event, true,
            true);
      }
    }
  }

  /**
   * Perform an invalidate in a bridge client. The op is from the cache server and should not be
   * distributed back to it.
   */
  public void basicBridgeClientInvalidate(DistributedMember serverId, Object key,
      Object callbackArgument, boolean processedMarker, EventID eventID, VersionTag versionTag)
      throws EntryNotFoundException {

    if (!isCacheContentProxy()) {
      concurrencyConfigurationCheck(versionTag);

      // Create an event and put the entry
      @Released
      EntryEventImpl event =
          entryEventFactory.create(this, Operation.INVALIDATE, key, null,
              callbackArgument, true, serverId);
      try {

        event.setVersionTag(versionTag);
        event.setFromServer(true);
        if (generateEventID() && !cache.getCacheServers().isEmpty()) {
          event.setNewEventId(cache.getDistributedSystem());
        } else {
          event.setEventId(eventID);
        }

        // If the marker has been processed, process this invalidate event
        // normally; otherwise, this event occurred in the past and has been
        // stored for a durable client. In this case, just invoke the invalidate
        // callbacks.
        if (processedMarker) {
          // changed to force new entry creation for consistency
          final boolean forceNewEntry = getConcurrencyChecksEnabled();
          basicInvalidate(event, true, forceNewEntry);
          if (event.isConcurrencyConflict()) {
            // bug #45520 - we must throw this for the CacheClientUpdater
            throw new ConcurrentCacheModificationException();
          }
        } else {
          if (isInitialized()) {
            invokeInvalidateCallbacks(EnumListenerEvent.AFTER_INVALIDATE, event, true);
          }
        }
      } finally {
        event.release();
      }
    }
  }

  /**
   * Perform a destroy in a bridge client. The op is from the cache server and should not be
   * distributed back to it.
   */
  public void basicBridgeClientDestroy(DistributedMember serverId, Object key,
      Object callbackArgument, boolean processedMarker, EventID eventID, VersionTag versionTag)
      throws EntryNotFoundException {

    if (!isCacheContentProxy()) {
      concurrencyConfigurationCheck(versionTag);

      // Create an event and destroy the entry
      @Released
      EntryEventImpl event =
          entryEventFactory.create(this, Operation.DESTROY, key, null,
              callbackArgument, true, serverId);
      try {
        event.setFromServer(true);
        event.setVersionTag(versionTag);

        if (generateEventID() && !cache.getCacheServers().isEmpty()) {
          event.setNewEventId(cache.getDistributedSystem());
        } else {
          event.setEventId(eventID);
        }

        // If the marker has been processed, process this destroy event normally;
        // otherwise, this event occurred in the past and has been stored for a
        // durable client. In this case, just invoke the destroy callbacks.
        if (logger.isDebugEnabled()) {
          logger.debug("basicBridgeClientDestroy(processedMarker={})", processedMarker);
        }

        if (processedMarker) {
          basicDestroy(event, false, null);
          if (event.isConcurrencyConflict()) {
            // bug #45520 - we must throw an exception for CacheClientUpdater
            throw new ConcurrentCacheModificationException();
          }
        } else {
          if (isInitialized()) {
            invokeDestroyCallbacks(EnumListenerEvent.AFTER_DESTROY, event, true, true);
          }
        }
      } finally {
        event.release();
      }
    }
  }

  /**
   * Clear the region from a server request.
   *
   * @param callbackArgument The callback argument. This is currently null since
   *        {@link java.util.Map#clear} supports no parameters.
   * @param processedMarker Whether the marker has been processed (for durable clients)
   */
  public void basicBridgeClientClear(Object callbackArgument, boolean processedMarker) {
    checkReadiness();
    checkForNoAccess();
    RegionEventImpl event = new RegionEventImpl(this, Operation.REGION_LOCAL_CLEAR,
        callbackArgument, true, getMyId(), generateEventID()/* generate EventID */);
    // If the marker has been processed, process this clear event normally;
    // otherwise, this event occurred in the past and has been stored for a
    // durable client. In this case, just invoke the clear callbacks.
    if (processedMarker) {
      basicLocalClear(event);
    } else {
      if (isInitialized()) {
        dispatchListenerEvent(EnumListenerEvent.AFTER_REGION_CLEAR, event);
      }
    }
  }

  public void basicBridgeDestroy(Object key, Object callbackArg, ClientProxyMembershipID memberId,
      boolean fromClient, EntryEventImpl clientEvent)
      throws TimeoutException, EntryNotFoundException, CacheWriterException {

    Object theCallbackArg = callbackArg;
    if (fromClient) {
      // If this region is also wan-enabled, then wrap that callback arg in a
      // GatewayEventCallbackArgument to store the event id.
      if (isGatewaySenderEnabled()) {
        theCallbackArg = new GatewaySenderEventCallbackArgument(theCallbackArg);
      }
    }

    // Create an event and put the entry
    @Released
    final EntryEventImpl event = entryEventFactory.create(this, Operation.DESTROY, key, null,
        theCallbackArg, false, memberId.getDistributedMember(), true, clientEvent.getEventId());

    try {
      event.setContext(memberId);
      // if this is a replayed or WAN operation we may already have a version tag
      event.setVersionTag(clientEvent.getVersionTag());
      try {
        basicDestroy(event, true, null);
      } catch (ConcurrentCacheModificationException ignore) {
        // thrown by WAN conflicts
        event.isConcurrencyConflict(true);
      } finally {
        clientEvent.setVersionTag(event.getVersionTag());
        clientEvent.isConcurrencyConflict(event.isConcurrencyConflict());
        clientEvent.setIsRedestroyedEntry(event.getIsRedestroyedEntry());
      }
    } finally {
      event.release();
    }
  }

  // TODO: fromClient is always true
  public void basicBridgeInvalidate(Object key, Object callbackArg,
      ClientProxyMembershipID memberId, boolean fromClient, EntryEventImpl clientEvent)
      throws TimeoutException, EntryNotFoundException, CacheWriterException {

    Object theCallbackArg = callbackArg;
    if (fromClient) {
      // If this region is also wan-enabled, then wrap that callback arg in a
      // GatewayEventCallbackArgument to store the event id.
      if (isGatewaySenderEnabled()) {
        theCallbackArg = new GatewaySenderEventCallbackArgument(theCallbackArg);
      }
    }

    // Create an event and put the entry
    @Released
    final EntryEventImpl event = entryEventFactory.create(this, Operation.INVALIDATE, key, null,
        theCallbackArg, false, memberId.getDistributedMember(), true, clientEvent.getEventId());

    try {
      event.setContext(memberId);

      // if this is a replayed operation we may already have a version tag
      event.setVersionTag(clientEvent.getVersionTag());

      try {
        basicInvalidate(event);
      } finally {
        clientEvent.setVersionTag(event.getVersionTag());
        clientEvent.isConcurrencyConflict(event.isConcurrencyConflict());
      }
    } finally {
      event.release();
    }
  }

  // TODO: fromClient is always false and never used
  // TODO: callbackArg is never used
  public void basicBridgeUpdateVersionStamp(Object key, Object callbackArg,
      ClientProxyMembershipID memberId, boolean fromClient, EntryEventImpl clientEvent) {

    // Create an event and update version stamp of the entry
    @Released
    EntryEventImpl event = entryEventFactory.create(this, Operation.UPDATE_VERSION_STAMP, key, null,
        null, false, memberId.getDistributedMember(), false, clientEvent.getEventId());

    event.setContext(memberId);

    // if this is a replayed operation we may already have a version tag
    event.setVersionTag(clientEvent.getVersionTag());

    try {
      basicUpdateEntryVersion(event);
    } finally {
      clientEvent.setVersionTag(event.getVersionTag());
      clientEvent.isConcurrencyConflict(event.isConcurrencyConflict());
      event.release();
    }
  }

  void basicUpdateEntryVersion(EntryEventImpl event) throws EntryNotFoundException {
    if (hasSeenEvent(event)) {
      if (logger.isTraceEnabled(LogMarker.DM_VERBOSE)) {
        logger.trace(LogMarker.DM_VERBOSE,
            "LR.basicDestroy: this cache has already seen this event {}", event);
      }
      if (getConcurrencyChecksEnabled() && event.getVersionTag() != null
          && !event.getVersionTag().isRecorded()) {
        getVersionVector().recordVersion((InternalDistributedMember) event.getDistributedMember(),
            event.getVersionTag());
      }
      return;
    }

    getDataView().updateEntryVersion(event);
  }

  /**
   * Allows null as new value to accommodate create with a null value.
   *
   * @param event the event object for this operation, with the exception that the oldValue
   *        parameter is not yet filled in. The oldValue will be filled in by this operation.
   *
   * @param ifNew true if this operation must not overwrite an existing key
   * @param ifOld true if this operation must not create a new entry
   * @param lastModified the lastModified time to set with the value; if 0L, then the lastModified
   *        time will be set to now.
   * @param overwriteDestroyed true if okay to overwrite the DESTROYED token: when this is true has
   *        the following effect: even when ifNew is true will write over DESTROYED token when
   *        overwriteDestroyed is false and ifNew or ifOld is true then if the put doesn't occur
   *        because there is a DESTROYED token present then the entry flag blockedDestroyed is set.
   * @return false if ifNew is true and there is an existing key, or ifOld is true and there is no
   *         existing entry; otherwise return true.
   */
  boolean basicUpdate(final EntryEventImpl event, final boolean ifNew, final boolean ifOld,
      final long lastModified, final boolean overwriteDestroyed)
      throws TimeoutException, CacheWriterException {

    // check validity of key against keyConstraint
    if (keyConstraint != null) {
      if (!keyConstraint.isInstance(event.getKey())) {
        throw new ClassCastException(
            String.format("key ( %s ) does not satisfy keyConstraint ( %s )",
                event.getKey().getClass().getName(), keyConstraint.getName()));
      }
    }

    validateValue(event.basicGetNewValue());

    return getDataView().putEntry(event, ifNew, ifOld, null, false, lastModified,
        overwriteDestroyed);
  }

  /**
   * Subclasses should reimplement if needed
   */
  @Override
  public boolean virtualPut(final EntryEventImpl event, final boolean ifNew, final boolean ifOld,
      Object expectedOldValue, boolean requireOldValue, final long lastModified,
      final boolean overwriteDestroyed) throws TimeoutException, CacheWriterException {

    if (!MemoryThresholds.isLowMemoryExceptionDisabled()) {
      checkIfAboveThreshold(event);
    }

    Operation originalOp = event.getOperation();
    RegionEntry oldEntry;

    try {
      oldEntry = entries.basicPut(event, lastModified, ifNew, ifOld, expectedOldValue,
          requireOldValue, overwriteDestroyed);
    } catch (ConcurrentCacheModificationException ignore) {
      // this can happen in a client cache when another thread
      // managed to slip in its version info to the region entry before this
      // thread got around to doing so
      if (logger.isDebugEnabled()) {
        logger.debug("caught concurrent modification attempt when applying {}", event);
      }
      notifyBridgeClients(event);
      notifyGatewaySender(event.getOperation().isUpdate() ? EnumListenerEvent.AFTER_UPDATE
          : EnumListenerEvent.AFTER_CREATE, event);
      return false;
    }

    // for EMPTY clients, see if a concurrent map operation had an entry on the server
    ServerRegionProxy mySRP = getServerProxy();

    if (mySRP != null && getDataPolicy() == DataPolicy.EMPTY) {
      if (originalOp == Operation.PUT_IF_ABSENT) {
        return !event.hasOldValue();
      }
      if (originalOp == Operation.REPLACE && !requireOldValue) {
        // LocalRegion.serverPut throws an EntryNotFoundException if the operation failed
        return true;
      }
    }
    return oldEntry != null;
  }

  /**
   * check to see if a LowMemoryException should be thrown for this event
   */
  @Override
  public void checkIfAboveThreshold(final EntryEventImpl entryEvent) throws LowMemoryException {
    if (entryEvent == null) {
      checkIfAboveThreshold("UNKNOWN");
      return;
    }
    // Threshold check is performed elsewhere for putAll when there is a server proxy
    boolean alreadyCheckedThreshold = hasServerProxy() && entryEvent.getOperation().isPutAll();
    if (!alreadyCheckedThreshold && !entryEvent.isOriginRemote()) {
      checkIfAboveThreshold(entryEvent.getKey());
    }
  }

  /**
   * Checks to see if the event should be rejected because of sick state either due to exceeding
   * local critical threshold or a remote member exceeding critical threshold
   *
   * @param key the key for the operation
   * @throws LowMemoryException if the target member for this operation is sick
   */
  private void checkIfAboveThreshold(final Object key) throws LowMemoryException {
    MemoryThresholdInfo info = getAtomicThresholdInfo();
    if (info.isMemoryThresholdReached()) {
      Set<DistributedMember> membersThatReachedThreshold = info.getMembersThatReachedThreshold();
      // #45603: trigger a background eviction since we're above the the critical
      // threshold
      InternalResourceManager.getInternalResourceManager(cache).getHeapMonitor()
          .updateStateAndSendEvent();
      throw new LowMemoryException(
          String.format(
              "Region: %s cannot process operation on key: %s because member %s is running low on memory",
              getFullPath(), key, membersThatReachedThreshold),
          membersThatReachedThreshold);
    }
  }

  @Override
  public MemoryThresholdInfo getAtomicThresholdInfo() {
    if (!isMemoryThresholdReached()) {
      return MemoryThresholdInfo.getNotReached();
    }
    return new MemoryThresholdInfo(isMemoryThresholdReached(),
        Collections.singleton(cache.getMyId()));
  }

  @Override
  public Map<Object, Object> getEntryUserAttributes() {
    return entryUserAttributes;
  }

  /**
   * Allows null as new value to accommodate create with a null value.
   *
   * @param event the event object for this operation, with the exception that the oldValue
   *        parameter is not yet filled in. The oldValue will be filled in by this operation.
   * @param lastModified the lastModified time to set with the value; if 0L then the lastModified
   *        time will be set to now.
   * @return null if put not done; otherwise the put entry
   */
  RegionEntry basicPutEntry(final EntryEventImpl event, final long lastModified)
      throws TimeoutException, CacheWriterException {

    discoverJTA();
    TXStateInterface tx = getTXState();

    // Note we are doing a load or netsearch result so it seems like we should set ifNew to true.
    // The entry should not yet exist. However since the non-tx code sets ifNew to false this code
    // will also.
    final boolean ifNew = false;

    if (isTX()) {
      tx.txPutEntry(event, ifNew, false, false, null);
      return null;
    } else {
      if (DistTXState.internalBeforeNonTXBasicPut != null) {
        DistTXState.internalBeforeNonTXBasicPut.run();
      }

      return getRegionMap().basicPut(event, lastModified, ifNew, false, null, false, false);
    }
  }

  @Override
  public long basicPutPart2(EntryEventImpl event, RegionEntry entry, boolean isInitialized,
      long lastModified, boolean clearConflict) {

    final boolean isNewKey = event.getOperation().isCreate();

    // Invoke callbacks only if we are not creating a tombstone
    final boolean invokeCallbacks = event.basicGetNewValue() != Token.TOMBSTONE;

    if (isNewKey) {
      updateStatsForCreate();
    }

    final boolean lruRecentUse = event.isNetSearch() || event.isLoad(); // fix for bug 31102

    // the event may have a version timestamp that we need to use, so get the
    // event time to store in the entry
    long lastModifiedTime = event.getEventTime(lastModified);
    updateStatsForPut(entry, lastModifiedTime, lruRecentUse);

    if (!isProxy()) {
      if (!clearConflict && indexManager != null) {
        try {
          if (!entry.isInvalid()) {
            indexManager.updateIndexes(entry,
                isNewKey ? IndexManager.ADD_ENTRY : IndexManager.UPDATE_ENTRY,
                isNewKey ? IndexProtocol.OTHER_OP : IndexProtocol.AFTER_UPDATE_OP);
          }
        } catch (QueryException e) {
          throw new IndexMaintenanceException(e);
        } finally {
          IndexManager.setIndexBufferTime(lastModifiedTime, cacheTimeMillis());
        }
      }
    }

    if (invokeCallbacks) {
      boolean doCallback = false;
      if (isInitialized) {
        // fix for #46662: skip wan notification during import newwan moves notification to here
        // from invokePutCallbacks
        if (event.isGenerateCallbacks()) {
          doCallback = true;
        }
      } else if (isUsedForPartitionedRegionBucket) {
        // invokePutCallbacks in BucketRegion will be more discriminating
        doCallback = true;
      }

      if (doCallback) {
        if (event.isBulkOpInProgress() && isUsedForPartitionedRegionBucket) {
          if (logger.isDebugEnabled()) {
            logger.debug(
                "For bulk operation on bucket region, not to notify gateway sender earlier.");
          }
        } else {
          notifyGatewaySender(event.getOperation().isUpdate() ? EnumListenerEvent.AFTER_UPDATE
              : EnumListenerEvent.AFTER_CREATE, event);
        }

        // Notify listeners
        if (!event.isBulkOpInProgress()) {
          try {
            entry.dispatchListenerEvents(event);
          } catch (InterruptedException ignore) {
            Thread.currentThread().interrupt();
            stopper.checkCancelInProgress(null);
          }
        }
      }
    }
    return lastModifiedTime;
  }

  /**
   * To lower latency, PRs generate the local filter routing in DistributedCacheOperation after
   * message distribution and before waiting for responses.
   *
   * Warning: Even if you comment out bucket condition in following method, getLocalRoutingInfo()
   * does NOT process CQs for bucket regions internally. See
   * {@link FilterProfile#getFilterRoutingInfoPart2(FilterRoutingInfo, CacheEvent)} .
   */
  void generateLocalFilterRouting(InternalCacheEvent event) {
    boolean isEntryEvent = event.getOperation().isEntry();
    EntryEventImpl entryEvent = isEntryEvent ? (EntryEventImpl) event : null;

    FilterProfile filterProfile = getFilterProfile();
    FilterInfo routing = event.getLocalFilterInfo();

    if (filterProfile != null && routing == null) {
      boolean lockForCQ = false;
      Object regionEntryObject = null;

      if (isEntryEvent && entryEvent.getRegionEntry() != null) {
        // bug #45520 we should either have the lock on the region entry
        // or the event was elided and CQ processing won't be done on it
        regionEntryObject = entryEvent.getRegionEntry();
        if (!entryEvent.isConcurrencyConflict()) {
          Assert.assertTrue(regionEntryObject != null);
          lockForCQ = true;
        }
      }
      if (isEntryEvent) {
        if (logger.isDebugEnabled()) {
          logger.debug("getting local client routing.");
        }
      }
      if (lockForCQ) {
        synchronized (regionEntryObject) {
          routing = filterProfile.getLocalFilterRouting(event);
        }
      } else {
        routing = filterProfile.getLocalFilterRouting(event);
      }
      event.setLocalFilterInfo(routing);
    }

    // bug #45520 - do not send CQ events to clients out of order
    if (routing != null && event.getOperation().isEntry()
        && ((EntryEventImpl) event).isConcurrencyConflict()) {
      if (logger.isDebugEnabled()) {
        logger.debug("clearing CQ routing for event that's in conflict");
      }
      routing.clearCQRouting();
    }
  }

  /**
   * This notifies all WAN sites about updated timestamp on local site.
   */
  @Override
  public void notifyTimestampsToGateways(EntryEventImpl event) {
    // Create updateTimeStampEvent from event.
    VersionTagHolder updateTimeStampEvent = new VersionTagHolder(event.getVersionTag());
    updateTimeStampEvent.setOperation(Operation.UPDATE_VERSION_STAMP);
    updateTimeStampEvent.setKeyInfo(event.getKeyInfo());
    updateTimeStampEvent.setGenerateCallbacks(false);
    updateTimeStampEvent.distributedMember = event.getDistributedMember();
    updateTimeStampEvent.setNewEventId(getSystem());

    if (event.getRegion() instanceof BucketRegion) {
      BucketRegion bucketRegion = (BucketRegion) event.getRegion();
      PartitionedRegion partitionedRegion = bucketRegion.getPartitionedRegion();
      updateTimeStampEvent.setRegion(partitionedRegion);

      // increment the tailKey for the event
      if (partitionedRegion.isParallelWanEnabled()) {
        bucketRegion.handleWANEvent(updateTimeStampEvent);
      }

      if (partitionedRegion.isInitialized()) {
        partitionedRegion.notifyGatewaySender(EnumListenerEvent.TIMESTAMP_UPDATE,
            updateTimeStampEvent);
      }
    } else {
      updateTimeStampEvent.setRegion(event.getRegion());
      notifyGatewaySender(EnumListenerEvent.TIMESTAMP_UPDATE, updateTimeStampEvent);
    }
  }

  /**
   * Update CachePerfStats
   */
  private void updateStatsForCreate() {
    getCachePerfStats().incCreates();
  }

  @Override
  public void basicPutPart3(EntryEventImpl event, RegionEntry entry, boolean isInitialized,
      long lastModified, boolean invokeCallbacks, boolean ifNew, boolean ifOld,
      Object expectedOldValue, boolean requireOldValue) {

    // We used to dispatch listener events here which is moved to part2 to be in RE lock #45520.
    if (invokeCallbacks) {
      if (event.isBulkOpInProgress()) {
        event.getPutAllOperation().addEntry(event);
      }
    }
  }

  @Override
  public void invokePutCallbacks(final EnumListenerEvent eventType, final EntryEventImpl event,
      final boolean callDispatchListenerEvent, boolean notifyGateways) {

    // disallow callbacks on import
    if (!event.isGenerateCallbacks()) {
      return;
    }

    // Notify bridge clients (if this is a BridgeServer)
    Operation op = event.getOperation();

    // The spec for ConcurrentMap support requires that operations be mapped
    // to non-CM counterparts
    if (op == Operation.PUT_IF_ABSENT) {
      event.setOperation(Operation.CREATE);
    } else if (op == Operation.REPLACE) {
      event.setOperation(Operation.UPDATE);
    }

    event.setEventType(eventType);
    notifyBridgeClients(event);

    if (notifyGateways) {
      notifyGatewaySender(eventType, event);
    }
    if (callDispatchListenerEvent) {
      dispatchListenerEvent(eventType, event);
    }
  }

  /**
   * retrieve a deep copy of the Region's event state. This is used for getInitialImage. The result
   * is installed in the receiver of the image.
   */
  public Map<? extends DataSerializable, ? extends DataSerializable> getEventState() {
    return getEventTracker().getState();
  }

  /**
   * Record the event state encapsulated in the given Map.
   * <p>
   * This is intended for state transfer during GII.
   *
   * @param provider the member that provided this state
   * @param state a Map obtained from getEventState()
   */
  void recordEventState(InternalDistributedMember provider, Map state) {
    getEventTracker().recordState(provider, state);
  }

  /**
   * generate version tag if it does not exist and set it into the event.
   */
  @Override
  public void generateAndSetVersionTag(InternalCacheEvent event, RegionEntry entry) {
    if (entry != null && event.getOperation().isEntry()) {
      EntryEventImpl entryEvent = (EntryEventImpl) event;
      if (!entryEvent.isOriginRemote() && shouldGenerateVersionTag(entry, entryEvent)) {
        boolean eventHasDelta = getSystem().getConfig().getDeltaPropagation()
            && !scope.isDistributedNoAck() && entryEvent.getDeltaBytes() != null;
        VersionTag v = entry.generateVersionTag(null, eventHasDelta, this, entryEvent);
        if (logger.isDebugEnabled() && v != null) {
          logger.debug("generated version tag {} for {}", v, entryEvent.getKey());
        }
      }
    }
  }

  /**
   * record the event's sequenceId in Region's event state to prevent replay.
   */
  @Override
  public void recordEvent(InternalCacheEvent event) {
    getEventTracker().recordEvent(event);
  }

  /**
   * has the Region's event state seen this event?
   *
   * @return true if the Region's event state has seen the event
   */
  @Override
  public boolean hasSeenEvent(EntryEventImpl event) {
    return getEventTracker().hasSeenEvent(event);
  }

  /**
   * tries to find the version tag for a event
   *
   * @return the version tag, if known. Null if not
   */
  @Override
  public VersionTag findVersionTagForEvent(EventID eventId) {
    return getEventTracker().findVersionTagForSequence(eventId);
  }

  /**
   * tries to find the version tag for a replayed client event
   *
   * @return the version tag, if known. Null if not
   */
  public VersionTag findVersionTagForClientBulkOp(EventID eventId) {
    return getEventTracker().findVersionTagForBulkOp(eventId);
  }

  /**
   * has the Region's event state seen this event? Most checks should use the method that takes an
   * Event, not an ID, but with transactions we do not have an event at the time the check needs to
   * be made. Consequently, this method may cause events to be recorded that would otherwise be
   * ignored.
   *
   * @param eventID the identifier of the event
   * @return true if the Region's event state has seen the event
   */
  @Override
  public boolean hasSeenEvent(EventID eventID) {
    return getEventTracker().hasSeenEvent(eventID);
  }

  /**
   * A routine to provide synchronization running based on <memberShipID, threadID> of the
   * requesting client for the region's event state
   *
   * @param task - a Runnable to wrap the processing of the bulk op
   * @param eventId - the base event ID of the bulk op
   *
   * @since GemFire 5.7
   */
  @Override
  public void syncBulkOp(Runnable task, EventID eventId) {
    getEventTracker().syncBulkOp(task, eventId, isTX());
  }

  public void recordBulkOpStart(ThreadIdentifier membershipID, EventID eventID) {
    if (!isTX()) {
      getEventTracker().recordBulkOpStart(eventID, membershipID);
    }
  }

  protected void notifyBridgeClients(CacheEvent event) {
    int numBS = getCache().getCacheServers().size();

    // #Bugfix 37518: In case of localOperations no need to notify clients.
    if (event.getOperation().isLocal() || numBS == 0) {
      return;
    }
    // Return if the inhibit all notifications flag is set
    if (event instanceof EntryEventImpl) {
      if (((EntryEventImpl) event).inhibitAllNotifications()) {
        if (logger.isDebugEnabled()) {
          logger.debug("Notification inhibited for key {}", event);
        }
        return;
      }
    }

    if (shouldNotifyBridgeClients()) {
      if (logger.isDebugEnabled()) {
        logger.debug("{}: notifying {} cache servers of event: {}", getName(), numBS,
            event);
      }

      Operation op = event.getOperation();
      if (event.getOperation().isEntry()) {
        EntryEventImpl e = (EntryEventImpl) event;
        if (e.getEventType() == null) {
          if (op.isCreate()) {
            e.setEventType(EnumListenerEvent.AFTER_CREATE);
          } else if (op.isUpdate()) {
            e.setEventType(EnumListenerEvent.AFTER_UPDATE);
          } else if (op.isDestroy()) {
            e.setEventType(EnumListenerEvent.AFTER_DESTROY);
          } else if (op.isInvalidate()) {
            e.setEventType(EnumListenerEvent.AFTER_INVALIDATE);
          } else {
            throw new IllegalStateException("event is missing client notification eventType: " + e);
          }
        }
      }

      InternalCacheEvent ice = (InternalCacheEvent) event;
      if (!isUsedForPartitionedRegionBucket()) {
        generateLocalFilterRouting(ice);
      }

      CacheClientNotifier.notifyClients((InternalCacheEvent) event);
    }
  }

  /**
   * Returns true if this region notifies multiple serial gateways.
   */
  public boolean notifiesMultipleSerialGateways() {
    if (isPdxTypesRegion()) {
      return false;
    }
    Set<String> allGatewaySenderIds = getAllGatewaySenderIds();
    if (!allGatewaySenderIds.isEmpty()) {
      List<Integer> allRemoteDSIds = getRemoteDsIds(allGatewaySenderIds);
      if (allRemoteDSIds != null) {
        int serialGatewayCount = 0;
        for (GatewaySender sender : getCache().getAllGatewaySenders()) {
          if (allGatewaySenderIds.contains(sender.getId())) {
            if (!sender.isParallel()) {
              serialGatewayCount++;
              if (serialGatewayCount > 1) {
                return true;
              }
            }
          }
        }
      }
    }
    return false;
  }

  protected void notifyGatewaySender(EnumListenerEvent operation, EntryEventImpl event) {
    if (isPdxTypesRegion()) {
      return;
    }

    // Return if the inhibit all notifications flag is set
    if (event.inhibitAllNotifications()) {
      if (logger.isDebugEnabled()) {
        logger.debug("Notification inhibited for key {}", event);
      }
      return;
    }

    checkSameSenderIdsAvailableOnAllNodes();
    Set<String> allGatewaySenderIds;
    if (event.getOperation() == Operation.UPDATE_VERSION_STAMP) {
      allGatewaySenderIds = getGatewaySenderIds();
    } else {
      allGatewaySenderIds = getAllGatewaySenderIds();
    }

    List<Integer> allRemoteDSIds = getRemoteDsIds(allGatewaySenderIds);
    if (allRemoteDSIds != null) {
      for (GatewaySender sender : getCache().getAllGatewaySenders()) {
        if (allGatewaySenderIds.contains(sender.getId())) {
          // TODO: This is a BUG. Why return and not continue?
          if (!getDataPolicy().withStorage() && sender.isParallel()) {
            return;
          }
          if (logger.isDebugEnabled()) {
            logger.debug("Notifying the GatewaySender : {}", sender.getId());
          }
          ((AbstractGatewaySender) sender).distribute(operation, event, allRemoteDSIds);
        }
      }
    }
  }

  void checkSameSenderIdsAvailableOnAllNodes() {
    // do nothing
  }

  /**
   * @param cacheWrite if true, then we're just cleaning up the local cache and calling listeners,
   * @see DistributedRegion#basicDestroyRegion(RegionEventImpl, boolean, boolean, boolean)
   */
  void basicDestroyRegion(RegionEventImpl event, boolean cacheWrite)
      throws CacheWriterException, TimeoutException {
    basicDestroyRegion(event, cacheWrite, true, true);
  }

  void basicDestroyRegion(RegionEventImpl event, boolean cacheWrite, boolean lock,
      boolean callbackEvents) throws CacheWriterException, TimeoutException {
    preDestroyChecks();

    final TXStateProxy tx = cache.getTXMgr().pauseTransaction();
    try {
      boolean acquiredLock = false;
      if (lock) {
        try {
          acquireDestroyLock();
          acquiredLock = true;
        } catch (CancelException ignore) {
          if (logger.isDebugEnabled()) {
            logger.debug(
                "basicDestroyRegion: acquireDestroyLock failed due to cache closure, region = {}",
                getFullPath());
          }
        }
      }

      try {
        // maintain destroy lock and TXStateInterface
        // I moved checkRegionDestroyed up out of the following
        // try block because it does not seem correct to deliver
        // a destroy event to the clients of the region was already
        // destroyed on the server.
        checkRegionDestroyed(false);
        boolean cancelledByCacheWriterException = false; // see bug 47736
        HashSet eventSet = null;

        try { // ensure that destroy events are dispatched
          if (this instanceof PartitionedRegion
              && !((PartitionedRegion) this).getParallelGatewaySenderIds().isEmpty()) {
            ((PartitionedRegion) this).destroyParallelGatewaySenderRegion(event.getOperation(),
                cacheWrite, lock, callbackEvents);
          }

          if (parentRegion != null) {
            // "Bubble up" the cache statistics to parent if this regions are more recent
            parentRegion.updateStats();
          }

          try {
            eventSet = callbackEvents ? new HashSet() : null;
            destroyedSubregionSerialNumbers = collectSubregionSerialNumbers();
            recursiveDestroyRegion(eventSet, event, cacheWrite);
          } catch (CancelException e) {
            // This should be properly caught and ignored; if we see this there is
            // a serious problem.
            if (!cache.forcedDisconnect()) {
              logger.warn(String.format(
                  "recursiveDestroyRegion: recursion failed due to cache closure. region, %s",
                  getFullPath()),
                  e);
            }
          } catch (CacheWriterException cwe) {
            cancelledByCacheWriterException = true;
            throw cwe;
          }

          // at this point all subregions are destroyed and this region has been marked as destroyed
          // and postDestroyRegion has been called for each region. The only detail left is
          // unhooking this region from the parent subregion map, and sending listener events
          Assert.assertTrue(isDestroyed);

          // Added for M&M : At this point we can safely call ResourceEvent to remove the region
          // artifacts From Management Layer
          if (!isInternalRegion()) {
            InternalDistributedSystem system = cache.getInternalDistributedSystem();
            system.handleResourceEvent(ResourceEvent.REGION_REMOVE, this);
          }

          try {
            LocalRegion parent = parentRegion;
            if (parent == null) {
              cache.removeRoot(this);
            } else {
              parent.subregions.remove(regionName, this);
            }
          } catch (CancelException e) {
            // I don't think this should ever happens: bulletproofing for bug 39454
            if (!cache.forcedDisconnect()) {
              logger.warn(String.format(
                  "basicDestroyRegion: parent removal failed due to cache closure. region, %s",
                  getFullPath()),
                  e);
            }
          }

        } finally {
          // ensure that destroy events are dispatched
          if (!cancelledByCacheWriterException) {
            // We only need to notify bridgeClients of the top level region destroy
            // which it will take and do a localRegionDestroy.
            // So we pass it event and NOT eventSet
            event.setEventType(EnumListenerEvent.AFTER_REGION_DESTROY);
            notifyBridgeClients(event);
          }

          // call sendPendingRegionDestroyEvents even if cancelledByCacheWriterException
          // since some of the destroys happened.
          if (eventSet != null && callbackEvents) {
            try {
              sendPendingRegionDestroyEvents(eventSet);
            } catch (CancelException ignore) {
              // ignore, we're mute.
            }
          }
        }

      } finally {
        if (acquiredLock) {
          try {
            releaseDestroyLock();
          } catch (CancelException ignore) {
            // ignore
          }
        }
      }

    } finally {
      cache.getTXMgr().unpauseTransaction(tx);
    }
  }

  void preDestroyChecks() {
    // do nothing
  }

  void distributeDestroyRegion(RegionEventImpl event, boolean notifyOfRegionDeparture) {
    // do nothing
  }

  public static final float DEFAULT_HEAPLRU_EVICTION_HEAP_PERCENTAGE = 80.0f;

  /**
   * Called after this region has been completely created
   *
   * @since GemFire 5.0
   *
   * @see DistributedRegion#postDestroyRegion(boolean, RegionEventImpl)
   */
  @Override
  public void postCreateRegion() {
    if (getEvictionAttributes().getAlgorithm().isLRUHeap()) {
      final LogWriter logWriter = cache.getLogger();
      float evictionPercentage = DEFAULT_HEAPLRU_EVICTION_HEAP_PERCENTAGE;

      // This is new to 6.5. If a heap lru region is created
      // we make sure that the eviction percentage is enabled.
      InternalResourceManager rm = cache.getInternalResourceManager();
      if (!getOffHeap()) {
        if (!rm.getHeapMonitor().hasEvictionThreshold()) {
          float criticalPercentage = rm.getCriticalHeapPercentage();
          if (criticalPercentage > 0.0f) {
            if (criticalPercentage >= 10.f) {
              evictionPercentage = criticalPercentage - 5.0f;
            } else {
              evictionPercentage = criticalPercentage;
            }
          }
          rm.setEvictionHeapPercentage(evictionPercentage);
          if (logWriter.fineEnabled()) {
            logWriter
                .fine("Enabled heap eviction at " + evictionPercentage + " percent for LRU region");
          }
        }

      } else {
        if (!rm.getOffHeapMonitor().hasEvictionThreshold()) {
          float criticalPercentage = rm.getCriticalOffHeapPercentage();
          if (criticalPercentage > 0.0f) {
            if (criticalPercentage >= 10.f) {
              evictionPercentage = criticalPercentage - 5.0f;
            } else {
              evictionPercentage = criticalPercentage;
            }
          }
          rm.setEvictionOffHeapPercentage(evictionPercentage);
          if (logWriter.fineEnabled()) {
            logWriter.fine(
                "Enabled off-heap eviction at " + evictionPercentage + " percent for LRU region");
          }
        }
      }
    }

    if (!isInternalRegion()) {
      getCachePerfStats().incRegions(1);
      if (getMembershipAttributes().hasRequiredRoles()) {
        getCachePerfStats().incReliableRegions(1);
      }
    }

    if (hasListener()) {
      RegionEventImpl event =
          new RegionEventImpl(this, Operation.REGION_CREATE, null, false, getMyId());
      dispatchListenerEvent(EnumListenerEvent.AFTER_REGION_CREATE, event);
    }
    releaseAfterRegionCreateEventLatch();
    SystemMemberCacheEventProcessor.send(getCache(), this, Operation.REGION_CREATE);
    initializingRegion.remove();
  }

  /**
   * This method is invoked after isDestroyed has been set to true
   */
  void postDestroyRegion(boolean destroyDiskRegion, RegionEventImpl event) {
    if (diskRegion != null) {
      if (destroyDiskRegion) {
        diskRegion.endDestroy(this);
      } else {
        diskRegion.close(this);
      }
    }
    if (versionVector != null) {
      try {
        cache.getDistributionManager().removeMembershipListener(versionVector);
      } catch (CancelException ignore) {
        // ignore: cache close will remove the membership listener
      }
    }
  }

  /**
   * @param cacheWrite true if cacheWrite should be performed or false if cacheWrite should not be
   *        performed
   * @see DistributedRegion#basicDestroy(EntryEventImpl, boolean, Object)
   */
  @Override
  public void basicDestroy(final EntryEventImpl event, final boolean cacheWrite,
      Object expectedOldValue)
      throws EntryNotFoundException, CacheWriterException, TimeoutException {

    if (!event.isOriginRemote()) {
      checkIfReplicatedAndLocalDestroy(event);
    }

    if (hasSeenEvent(event)) {
      assert getJTAEnlistedTX() == null;
      if (logger.isTraceEnabled(LogMarker.DM_VERBOSE)) {
        logger.trace(LogMarker.DM_VERBOSE,
            "LR.basicDestroy: this cache has already seen this event {}", event);
      }
      if (getConcurrencyChecksEnabled() && event.getVersionTag() != null
          && !event.getVersionTag().isRecorded()) {
        getVersionVector().recordVersion((InternalDistributedMember) event.getDistributedMember(),
            event.getVersionTag());
      }
      // Bug 49449: When client retried and returned with hasSeenEvent for both LR and DR, the
      // server should still
      // notifyGatewayHubs even the event could be duplicated in gateway queues1
      notifyGatewaySender(EnumListenerEvent.AFTER_DESTROY, event);
      return;
    }

    discoverJTA();
    getDataView().destroyExistingEntry(event, cacheWrite, expectedOldValue);
  }

  final boolean restoreSetOperationTransactionBehavior =
      SystemPropertyHelper.restoreSetOperationTransactionBehavior();

  /**
   * Do the expensive work of discovering an existing JTA transaction Only needs to be called at
   * Region.Entry entry points e.g. Region.put, Region.invalidate, etc.
   *
   * @since GemFire tx
   */
  void discoverJTA() {
    if (!isSecret() && !isUsedForPartitionedRegionAdmin() && !isUsedForMetaRegion()) {
      // prevent internal regions from participating in a TX
      getJTAEnlistedTX();
    }
  }

  private boolean isTransactionPaused() {
    TXManagerImpl txMgr = (TXManagerImpl) getCache().getCacheTransactionManager();
    return txMgr.isTransactionPaused();
  }

  private boolean isJTAPaused() {
    TXManagerImpl txMgr = (TXManagerImpl) getCache().getCacheTransactionManager();
    return txMgr.isJTAPaused();
  }

  /**
   * @return true if a transaction is in process
   * @since GemFire tx
   */
  boolean isTX() {
    return getTXState() != null;
  }

  /**
   * @param expectedOldValue if this is non-null, only destroy if key exists and old value is equal
   *        to expectedOldValue
   * @return true if a the destroy was done; false if it was not needed
   */
  @Override
  public boolean mapDestroy(final EntryEventImpl event, final boolean cacheWrite,
      final boolean isEviction, Object expectedOldValue)
      throws CacheWriterException, EntryNotFoundException, TimeoutException {

    final boolean inGII = lockGII();
    try { // make sure unlockGII is called for bug 40001
      return mapDestroy(event, cacheWrite, isEviction, expectedOldValue, inGII, false);
    } finally {
      if (inGII) {
        unlockGII();
      }
    }
  }

  private boolean mapDestroy(final EntryEventImpl event, final boolean cacheWrite,
      final boolean isEviction, Object expectedOldValue, boolean needTokensForGII,
      boolean removeRecoveredEntry) {

    // When register interest is in progress ,
    // We should not remove the key from the
    // region and instead replace the value
    // in the map with a DESTROYED token
    final boolean inRI = !needTokensForGII && !event.isFromRILocalDestroy() && lockRIReadLock();

    // at this point riCnt is guaranteed to be correct and we know for sure
    // whether a RI is in progress and that riCnt will not change during this
    // destroy operation
    try {
      final boolean needRIDestroyToken = inRI && riCnt > 0;
      final boolean inTokenMode = needTokensForGII || needRIDestroyToken;

      // the following will call basicDestroyPart2 at the correct moment
      return entries.destroy(event, inTokenMode, needRIDestroyToken, cacheWrite, isEviction,
          expectedOldValue, removeRecoveredEntry);

    } catch (ConcurrentCacheModificationException ignore) {
      // this can happen in a client/server cache when another thread
      // managed to slip in its version info to the region entry before this
      // thread got around to doing so
      if (logger.isDebugEnabled()) {
        logger.debug("caught concurrent modification attempt when applying {}", event);
      }
      // Notify clients only if its NOT a gateway event.
      if (event.getVersionTag() != null && !event.getVersionTag().isGatewayTag()) {
        notifyBridgeClients(event);
        notifyGatewaySender(EnumListenerEvent.AFTER_DESTROY, event);
      }
      return true; // event was elided

    } catch (DiskAccessException dae) {
      handleDiskAccessException(dae);
      throw dae;

    } finally {
      if (inRI) {
        unlockRIReadLock();
      }
    }
  }

  /**
   * Return true if dae was caused by a RegionDestroyedException. This was added for bug 39603.
   */
  static boolean causedByRDE(DiskAccessException diskAccessException) {
    boolean result = false;
    if (diskAccessException != null) {
      Throwable cause = diskAccessException.getCause();
      while (cause != null) {
        if (cause instanceof RegionDestroyedException) {
          result = true;
          break;
        }
        cause = cause.getCause();
      }
    }
    return result;
  }

  @Override
  public void handleDiskAccessException(DiskAccessException dae) {
    handleDiskAccessException(dae, false);
  }

  /**
   * @param dae DiskAccessException encountered by the thread
   * @param duringInitialization indicates that this exception occurred during region
   *        initialization. Instead of closing the cache here, we rely on the region initialization
   *        to clean things up.
   * @see DistributedRegion#initialize(InputStream, InternalDistributedMember,
   *      InternalRegionArguments)
   * @see LocalRegion#initialize(InputStream, InternalDistributedMember, InternalRegionArguments)
   * @see InitialImageOperation#processChunk
   */
  void handleDiskAccessException(DiskAccessException dae, boolean duringInitialization) {

    if (duringInitialization && !(dae instanceof ConflictingPersistentDataException)) {
      return;
    }

    if (causedByRDE(dae)) {
      return;
    }

    // log the error
    String msg =
        String.format(
            "A DiskAccessException has occurred while writing to the disk for region %s. The cache will be closed.",
            fullPath);
    logger.error(msg, dae);

    // forward the error to the disk store
    getDiskStore().handleDiskAccessException(dae);
  }

  void expireDestroy(final EntryEventImpl event, final boolean cacheWrite) {
    basicDestroy(event, cacheWrite, null);
  }

  void expireInvalidate(final EntryEventImpl event) {
    basicInvalidate(event);
  }

  /**
   * Creates an event for EVICT_DESTROY operations. It is intended that this method be overridden to
   * allow for special handling of Partitioned Regions.
   *
   * @param key - the key that this event is related to
   * @return an event for EVICT_DESTROY
   */
  @Retained
  EntryEventImpl generateEvictDestroyEvent(final Object key) {
    @Retained
    EntryEventImpl event = entryEventFactory.create(this, Operation.EVICT_DESTROY, key,
        null, null, false, getMyId());

    // Fix for bug#36963
    if (generateEventID()) {
      event.setNewEventId(cache.getDistributedSystem());
    }
    return event;
  }

  /**
   * @return true if the evict destroy was done; false if it was not needed
   */
  boolean evictDestroy(EvictableEntry entry) {
    checkReadiness();

    @Released
    final EntryEventImpl event = generateEvictDestroyEvent(entry.getKey());

    try {
      return mapDestroy(event, false, // cacheWrite
          true, // isEviction
          null); // expectedOldValue
    } catch (CacheWriterException error) {
      throw new Error(
          "Cache Writer should not have been called for evictDestroy",
          error);
    } catch (TimeoutException anotherError) {
      throw new Error(
          "No distributed lock should have been attempted for evictDestroy",
          anotherError);
    } catch (EntryNotFoundException yetAnotherError) {
      throw new Error(
          "EntryNotFoundException should be masked for evictDestroy",
          yetAnotherError);
    } finally {
      event.release();
    }
  }

  /**
   * Called by lower levels {@link AbstractRegionMap} while holding the entry synchronization
   * <bold>and</bold> while the entry remains in the map. Once the entry is removed from the map,
   * then other operations synchronize on a new entry, allow for ordering problems between
   * {@link #create(Object, Object, Object)} and {@link #destroy(Object, Object)} operations.
   *
   * @param entry the Region entry being destroyed
   * @param event the event describing the destroy operation
   * @since GemFire 5.1
   */
  @Override
  public void basicDestroyBeforeRemoval(RegionEntry entry, EntryEventImpl event) {
    // do nothing
  }

  /**
   * Called by lower levels, while still holding the write sync lock, and the low level has
   * completed its part of the basic destroy
   */
  @Override
  public void basicDestroyPart2(RegionEntry re, EntryEventImpl event, boolean inTokenMode,
      boolean conflictWithClear, boolean duringRI, boolean invokeCallbacks) {
    if (!(this instanceof HARegion)) {
      if (logger.isTraceEnabled()) {
        logger.trace("basicDestroyPart2(inTokenMode={},conflictWithClear={},duringRI={}) event={}",
            inTokenMode, conflictWithClear, duringRI, event);
      }
    }
    VersionTag v = event.getVersionTag();

    /*
     * destroys that are not part of the cleaning out of keys prior to a register-interest are
     * marked with Tombstones instead of Destroyed tokens so that they are not reaped after the RI
     * completes. RI does not create Tombstones because it would flood the TombstoneService with
     * unnecessary work.
     */
    if (inTokenMode && !(getConcurrencyChecksEnabled() || event.isFromRILocalDestroy())) {
      if (re.isDestroyed()) {
        getImageState().addDestroyedEntry(event.getKey());
        if (!(this instanceof HARegion)) {
          if (logger.isTraceEnabled()) {
            logger.trace("basicDestroy: {}--> Token.DESTROYED", event.getKey());
          }
        }
      }
    } else {
      if (getConcurrencyChecksEnabled() && !(this instanceof HARegion)) {
        if (logger.isDebugEnabled()) {
          logger.debug("basicDestroyPart2: {}, version={}", event.getKey(), v);
        }
      }
    }

    /*
     * this is too late to do index maintenance with a CompactRangeIndex because we need to have the
     * old value still intact. At this point the old value has already be replaced with a destroyed
     * token.
     */

    if (event.isBulkOpInProgress() && isUsedForPartitionedRegionBucket) {
      if (logger.isDebugEnabled()) {
        logger.debug("For bulk operation on bucket region, not to notify gateway sender earlier.");
      }
    } else {
      notifyGatewaySender(EnumListenerEvent.AFTER_DESTROY, event);
    }

    // invoke callbacks if initialized and told to do so, or if this is a bucket in a partitioned
    // region
    if (invokeCallbacks && !event.isBulkOpInProgress()) {
      if (isInitialized() && (!inTokenMode || duringRI) || isUsedForPartitionedRegionBucket) {
        try {
          re.dispatchListenerEvents(event);
        } catch (InterruptedException ignore) {
          Thread.currentThread().interrupt();
          stopper.checkCancelInProgress(null);
        }
      } else {
        event.callbacksInvoked(true);
      }
    }
  }

  /**
   * distribution and callback notification are done in part2 inside entry lock for maintaining the
   * order of events.
   */
  @Override
  public void basicDestroyPart3(RegionEntry re, EntryEventImpl event, boolean inTokenMode,
      boolean duringRI, boolean invokeCallbacks, Object expectedOldValue) {

    if (invokeCallbacks) {
      if (event.isBulkOpInProgress()) {
        event.getRemoveAllOperation().addEntry(event);
      }
    }
    if (!inTokenMode || duringRI) {
      updateStatsForDestroy();
    }
    entryUserAttributes.remove(event.getKey());
  }

  /**
   * Update stats
   */
  private void updateStatsForDestroy() {
    getCachePerfStats().incDestroys();
  }

  void txClearRegion() {
    TXStateInterface tx = getJTAEnlistedTX();
    if (tx != null) {
      tx.rmRegion(this);
    }
  }

  @Override
  public void invokeDestroyCallbacks(final EnumListenerEvent eventType, final EntryEventImpl event,
      final boolean callDispatchListenerEvent, boolean notifyGateways) {

    // The spec for ConcurrentMap support requires that operations be mapped
    // to non-CM counterparts
    if (event.getOperation() == Operation.REMOVE) {
      event.setOperation(Operation.DESTROY);
    }
    event.setEventType(eventType);
    notifyBridgeClients(event);
    if (notifyGateways) {
      notifyGatewaySender(eventType, event);
    }
    if (callDispatchListenerEvent && !event.getIsRedestroyedEntry()) {
      dispatchListenerEvent(eventType, event);
    }
  }

  @Override
  public void invokeTXCallbacks(final EnumListenerEvent eventType, final EntryEventImpl event,
      final boolean callDispatchListenerEvent) {

    // The spec for ConcurrentMap support requires that operations be mapped
    // to non-CM counterparts

    Operation operation = event.getOperation();

    if (logger.isDebugEnabled()) {
      logger.debug("invokeTXCallbacks for event {}", event);
    }

    if (operation == Operation.REMOVE) {
      event.setOperation(Operation.DESTROY);
    } else if (operation == Operation.PUT_IF_ABSENT) {
      event.setOperation(Operation.CREATE);
    } else if (operation == Operation.REPLACE) {
      event.setOperation(Operation.UPDATE);
    }
    event.setEventType(eventType);
    notifyBridgeClients(event);
    notifyGatewaySender(eventType, event);
    if (callDispatchListenerEvent) {
      if (event.getInvokePRCallbacks() || !(event.getRegion() instanceof PartitionedRegion)
          && !event.getRegion().isUsedForPartitionedRegionBucket()) {
        dispatchListenerEvent(eventType, event);
      }
    }
  }

  /**
   * @param key the key of the entry to destroy
   * @param rmtOrigin true if transaction being applied had a remote origin
   * @param event filled in if operation performed
   * @param needTokensForGII true if caller has determined we are in destroy token mode and will
   *        keep us in that mode while this call is executing.
   * @param isOriginRemote whether the event originated in a peer or in this vm
   * @param txEntryState for passing up versionTag - only on near side
   * @param versionTag tag generated by txCoordinator - only on far side
   * @param tailKey tail (shadow) key generated by txCoordinator for WAN - only on farside
   */
  @Override
  public void txApplyDestroy(Object key, TransactionId rmtOrigin, TXRmtEvent event,
      boolean needTokensForGII, Operation op, EventID eventId, Object aCallbackArgument,
      List<EntryEventImpl> pendingCallbacks, FilterRoutingInfo filterRoutingInfo,
      ClientProxyMembershipID bridgeContext, boolean isOriginRemote, TXEntryState txEntryState,
      VersionTag versionTag, long tailKey) {

    final boolean inRI = !needTokensForGII && lockRIReadLock();
    final boolean needRIDestroyToken = inRI && riCnt > 0;

    try {
      final boolean inTokenMode = needTokensForGII || needRIDestroyToken;
      entries.txApplyDestroy(key, rmtOrigin, event, inTokenMode, needRIDestroyToken, op,
          eventId, aCallbackArgument, pendingCallbacks, filterRoutingInfo, bridgeContext,
          isOriginRemote, txEntryState, versionTag, tailKey);
    } finally {
      if (inRI) {
        unlockRIReadLock();
      }
    }
  }

  /**
   * Called by lower levels, while still holding the write sync lock, and the low level has
   * completed its part of the basic destroy
   */
  void txApplyDestroyPart2(RegionEntry re, Object key, boolean inTokenMode, boolean clearConflict,
      boolean alreadyDestroyedOrRemoved) {
    if (testCallable != null) {
      testCallable.call(this, Operation.DESTROY, re);
    }
    if (inTokenMode) {
      getImageState().addDestroyedEntry(key);
    } else if (!alreadyDestroyedOrRemoved) {
      updateStatsForDestroy();
    }
    entryUserAttributes.remove(key);
  }

  void basicInvalidateRegion(RegionEventImpl event) {
    final TXStateProxy tx = cache.getTXMgr().pauseTransaction();
    try {
      setRegionInvalid(true);
      getImageState().setRegionInvalidated(true);
      invalidateAllEntries(event);

      Set allSubregions = subregions(true);
      for (Object allSubregion : allSubregions) {
        LocalRegion region = (LocalRegion) allSubregion;
        region.setRegionInvalid(true);
        try {
          region.getImageState().setRegionInvalidated(true);
          region.invalidateAllEntries(event);

          if (!region.isInitialized()) {
            continue; // don't invoke callbacks if not initialized yet
          }

          if (region.hasListener()) {
            RegionEventImpl event2 = (RegionEventImpl) event.clone();
            event2.region = region;
            region.dispatchListenerEvent(EnumListenerEvent.AFTER_REGION_INVALIDATE, event2);
          }
        } catch (RegionDestroyedException ignore) {
          // ignore subregions that have been destroyed to fix bug 33276
        }
      }

      if (!isInitialized()) {
        return;
      }

      event.setEventType(EnumListenerEvent.AFTER_REGION_INVALIDATE);
      notifyBridgeClients(event);

      boolean hasListener = hasListener();
      if (logger.isDebugEnabled()) {
        logger.debug("basicInvalidateRegion: hasListener = {}", hasListener);
      }
      if (hasListener) {
        dispatchListenerEvent(EnumListenerEvent.AFTER_REGION_INVALIDATE, event);
      }

    } finally {
      cache.getTXMgr().unpauseTransaction(tx);
    }
  }

  /**
   * Determines whether the receiver is unexpired with regard to the given timeToLive and idleTime
   * attributes, which may different from this entry's actual attributes. Used for validation of
   * objects during netSearch(), which must validate remote entries against local timeout
   * attributes.
   */
  boolean isExpiredWithRegardTo(Object key, int ttl, int idleTime) {
    if (!getAttributes().getStatisticsEnabled()) {
      return false;
    }

    long expTime;
    try {
      expTime = new NetSearchExpirationCalculator(this, key, ttl, idleTime).getExpirationTime();
    } catch (EntryNotFoundException ignore) {
      return true;
    }

    return expTime != 0 && expTime <= cacheTimeMillis();
  }

  @Override
  public void dispatchListenerEvent(EnumListenerEvent op, InternalCacheEvent event) {
    // Return if the inhibit all notifications flag is set
    boolean isEntryEvent = event instanceof EntryEventImpl;
    if (isEntryEvent) {
      if (((EntryEventImpl) event).inhibitAllNotifications()) {
        if (logger.isDebugEnabled()) {
          logger.debug("Notification inhibited for key {}", event);
        }
        return;
      }
    }

    if (shouldDispatchListenerEvent()) {
      if (logger.isTraceEnabled()) {
        logger.trace("dispatchListenerEvent event={}", event);
      }

      final long start = getCachePerfStats().startCacheListenerCall();

      boolean isOriginRemote = false;
      boolean isOriginRemoteSetOnEvent = false;

      try {
        if (isEntryEvent) {
          if (((EntryEventImpl) event).isSingleHop()) {
            isOriginRemote = event.isOriginRemote();
            ((EntryEventImpl) event).setOriginRemote(true);
            isOriginRemoteSetOnEvent = true;
          }
          RegionEntry regionEntry = ((EntryEventImpl) event).getRegionEntry();
          if (regionEntry != null) {
            ((EntryEventImpl) event).getRegionEntry().setCacheListenerInvocationInProgress(true);
          }
        }

        if (cache.getEventThreadPool() == null) {
          dispatchEvent(this, event, op);
        } else {
          final EventDispatcher eventDispatcher = new EventDispatcher(event, op);
          try {
            cache.getEventThreadPool().execute(eventDispatcher);
          } catch (RejectedExecutionException ignore) {
            eventDispatcher.release();
            dispatchEvent(this, event, op);
          }
        }

      } finally {
        getCachePerfStats().endCacheListenerCall(start);
        if (isOriginRemoteSetOnEvent) {
          ((EntryEventImpl) event).setOriginRemote(isOriginRemote);
        }
        if (isEntryEvent) {
          RegionEntry regionEntry = ((EntryEventImpl) event).getRegionEntry();
          if (regionEntry != null) {
            regionEntry.setCacheListenerInvocationInProgress(false);
          }
        }
      }
    }
  }

  /** @return true if initialization is complete */
  @Override
  public boolean isInitialized() {
    if (initialized) {
      return true;
    }

    StoppableCountDownLatch latch = getInitializationLatchAfterGetInitialImage();
    if (latch == null) {
      return true;
    }

    long count = latch.getCount();
    if (count == 0) {
      initialized = true;
      return true;
    }

    return false;
  }

  /**
   * @return true if event state has been transfered to this region from another cache
   */
  boolean isEventTrackerInitialized() {
    return getEventTracker().isInitialized();
  }

  public void acquireDestroyLock() {
    LocalRegion root = getRoot();
    boolean acquired = false;
    do {
      cache.getCancelCriterion().checkCancelInProgress(null);
      boolean interrupted = Thread.interrupted();
      try {
        root.destroyLock.acquire();
        acquired = true;
      } catch (InterruptedException ie) {
        interrupted = true;
        cache.getCancelCriterion().checkCancelInProgress(ie);
      } finally {
        if (interrupted) {
          Thread.currentThread().interrupt();
        }
      }
    } while (!acquired);
    if (logger.isDebugEnabled()) {
      logger.debug("Acquired Destroy Lock: {}", root);
    }
  }

  public void releaseDestroyLock() {
    LocalRegion root = getRoot();
    if (logger.isDebugEnabled()) {
      logger.debug("Releasing Destroy Lock: {}", root.getName());
    }
    root.destroyLock.release();
  }

  /**
   * Cleans up any resources that may have been allocated for this region during its initialization.
   */
  @Override
  public void cleanupFailedInitialization() {
    // mark as destroyed fixes 49555.
    isDestroyed = true;

    // after isDestroyed is set to true call removeResourceListener to fix bug 49555
    cache.getInternalResourceManager(false).removeResourceListener(this);

    // fixes bug 41333
    closeEntries();

    destroyedSubregionSerialNumbers = collectSubregionSerialNumbers();

    try {
      getEventTracker().stop();

      if (diskRegion != null) {
        // This was needed to fix bug 30937
        try {
          diskRegion.cleanupFailedInitialization(this);
        } catch (IllegalStateException ignore) {
          // just ignore this exception since whoever called us is going
          // to report the exception that caused initialization to fail.
        }
      }

      // Clean up region in RegionListeners
      cache.invokeCleanupFailedInitialization(this);
    } finally {
      // make sure any waiters on initializing Latch are released
      releaseLatches();
    }
  }

  LocalRegion getRoot() {
    LocalRegion region = this;
    while (region.parentRegion != null) {
      region = region.parentRegion;
    }
    return region;
  }

  private void initializationFailed(LocalRegion subregion) {
    // bugfix for bug#34883
    synchronized (subregionsLock) {
      subregions.remove(subregion.getName());
    }
    subregion.cleanupFailedInitialization();
  }

  /**
   * PRECONDITIONS: Synchronized on updateMonitor for this key in order to guarantee write-through
   * to map entry, and key must be in map
   *
   * @param lastModified time, may be 0 in which case uses now instead
   *
   * @return the actual lastModifiedTime used.
   */
  @Override
  public long updateStatsForPut(RegionEntry entry, long lastModified, boolean lruRecentUse) {
    long lastAccessed = cacheTimeMillis();
    if (lruRecentUse) {
      // fix for bug 31102
      entry.setRecentlyUsed(this);
    }
    if (lastModified == 0L) {
      lastModified = lastAccessed;
    }

    entry.updateStatsForPut(lastModified, lastAccessed);

    if (statisticsEnabled && !isProxy()) {
      // do not reschedule if there is already a task in the queue.
      // this prevents bloat in the TimerTask since cancelled tasks
      // do not actually get removed from the TimerQueue.
      // When the already existing task gets fired it checks to see
      // if it is premature and if so reschedules a task at that time.
      addExpiryTaskIfAbsent(entry);
    }

    // propagate to region
    setLastModifiedTime(lastModified);
    return lastModified;
  }

  /**
   * Returns a region in the subregion map first, then looks in the reinitializing region registry.
   *
   * @return the region or null if not found, may be destroyed
   */
  private LocalRegion basicGetSubregion(String name) {
    LocalRegion region = toRegion(subregions.get(name));

    // don't wait for reinitialization if the init_level for this thread is
    // ANY_INIT: We don't want CreateRegion messages to wait on a future
    // because it would cause a deadlock. If the region is ready for a
    // CreateRegion message, it would have been in the subregions map.

    if (region == null && threadInitLevelRequirement() != ANY_INIT) {
      String thePath = getFullPath() + SEPARATOR + name;
      if (logger.isDebugEnabled()) {
        logger.debug("Trying reinitializing region, fullPath={}", thePath);
      }
      region = (LocalRegion) cache.getReinitializingRegion(thePath);
      if (logger.isDebugEnabled()) {
        logger.debug("Reinitialized region is {}", region);
      }
    }

    return region;
  }

  /**
   * Make a LocalRegion from an element in the subregion map Sent to parent region.
   *
   * @return This method may return null or a destroyed region if the region was just destroyed
   */
  private LocalRegion toRegion(Object element) {
    LocalRegion region = (LocalRegion) element;
    if (region != null) {
      // do not return until done initializing (unless this is an initializing thread)
      region.waitOnInitialization();
    }
    return region;
  }

  /**
   * Update the API statistics appropriately for returning this value from get.
   *
   * @param regionEntry the entry whose value was accessed
   */
  void updateStatsForGet(final RegionEntry regionEntry, final boolean hit) {
    if (!statisticsEnabled) {
      return;
    }

    final long now = cacheTimeMillis();
    if (regionEntry != null) {
      regionEntry.updateStatsForGet(hit, now);
      if (isEntryIdleExpiryPossible()) {
        addExpiryTaskIfAbsent(regionEntry);
      }
    }

    // update region stats
    setLastAccessedTime(now, hit);
  }

  private void sendPendingRegionDestroyEvents(Set regionEvents) {
    for (Object regionEvent : regionEvents) {
      RegionEventImpl regionEventImpl = (RegionEventImpl) regionEvent;
      regionEventImpl.region.dispatchListenerEvent(EnumListenerEvent.AFTER_REGION_DESTROY,
          regionEventImpl);
      if (!cache.forcedDisconnect()) {
        SystemMemberCacheEventProcessor.send(getCache(), regionEventImpl.getRegion(),
            regionEventImpl.getOperation());
      }
    }
  }

  /** The listener is not closed until after the afterRegionDestroy event */
  void closeCallbacksExceptListener() {
    closeCacheCallback(getCacheLoader());
    closeCacheCallback(getCacheWriter());
    EvictionController evictionController = getEvictionController();
    if (evictionController != null) {
      evictionController.close();
    }
  }

  /** This is only done when the cache is closed. */
  private void closeAllCallbacks() {
    closeCallbacksExceptListener();
    CacheListener[] listeners = fetchCacheListenersField();
    if (listeners != null) {
      for (final CacheListener listener : listeners) {
        closeCacheCallback(listener);
      }
    }
  }

  /**
   * Release the client connection pool if we have one
   *
   * @since GemFire 5.7
   */
  private void detachPool() {
    ServerRegionProxy serverRegionProxy = getServerProxy();
    if (serverRegionProxy != null) {
      InternalCache internalCache = getCache();
      String poolName = getPoolName();
      PoolImpl pool = (PoolImpl) PoolManager.find(getPoolName());
      if (poolName != null && pool != null) {
        serverRegionProxy
            .detach(internalCache.keepDurableSubscriptionsAlive() || pool.getKeepAlive());
      } else {
        serverRegionProxy.detach(internalCache.keepDurableSubscriptionsAlive());
      }
    }
  }

  /**
   * Closes the cqs created based on this region (Cache Client/writer/loader).
   */
  private void closeCqs() {
    CqService cqService = getCache().getCqService();
    if (cqService != null) {
      try {
        cqService.closeCqs(getFullPath());
      } catch (VirtualMachineError err) {
        SystemFailure.initiateFailure(err);
        // If this ever returns, rethrow the error. We're poisoned
        // now, so don't let this thread continue.
        throw err;
      } catch (Throwable t) {
        // Whenever you catch Error or Throwable, you must also
        // catch VirtualMachineError (see above). However, there is
        // _still_ a possibility that you are dealing with a cascading
        // error condition, so you also need to check to see if the JVM
        // is still usable:
        SystemFailure.checkFailure();
        logger.warn("Exception occurred while closing CQs on region destroy.",
            t);
      }
    }
  }

  /**
   * Called when the cache is closed. Behaves just like a Region.close except the operation is
   * CACHE_CLOSE
   */
  @Override
  public void handleCacheClose(Operation operation) {
    RegionEventImpl event =
        new RegionEventImpl(this, operation, null, false, getMyId(), generateEventID());
    if (!isDestroyed) { // don't destroy if already destroyed
      try {
        basicDestroyRegion(event, false, true, true);
      } catch (CancelException ignore) {
        // If the region was destroyed we see this because the cache is closing.
        // Since we are trying to close the cache don't get upset if
        // a region was destroyed out from under us
        if (logger.isDebugEnabled()) {
          logger.debug("handleCacheClose: Encountered cache closure while closing region {}",
              getFullPath());
        }
      } catch (RegionDestroyedException ignore) {
        // Since we are trying to close the cache don't get upset if
        // a region was destroyed out from under us
      } catch (CacheWriterException e) {
        // not possible with local operation, CacheWriter not called
        throw new Error("CacheWriterException should not be thrown here", e);
      } catch (TimeoutException e) {
        // not possible with local operation, no distributed locks possible
        InternalDistributedSystem ids = getCache().getInternalDistributedSystem();
        if (!ids.isDisconnecting()) {
          throw new InternalGemFireError(
              "TimeoutException should not be thrown here",
              e);
        }
      }
    }
  }

  private void checkCacheClosed() {
    if (cache.isClosed()) {
      throw cache.getCacheClosedException(null, null);
    }
  }

  private void checkRegionDestroyed(boolean checkCancel) {
    if (checkCancel) {
      cache.getCancelCriterion().checkCancelInProgress(null);
    }

    if (isDestroyed) {
      RegionDestroyedException regionDestroyedException;
      if (reinitialized_old) {
        regionDestroyedException = new RegionReinitializedException(toString(), getFullPath());
      } else if (cache.isCacheAtShutdownAll()) {
        throw cache.getCacheClosedException("Cache is being closed by ShutdownAll");
      } else {
        regionDestroyedException = new RegionDestroyedException(toString(), getFullPath());
      }

      // Race condition could cause the cache to be destroyed after the
      // cache close check above, so we need to re-check before throwing.
      if (checkCancel) {
        cache.getCancelCriterion().checkCancelInProgress(null);
      }

      throw regionDestroyedException;
    }

    if (isDestroyedForParallelWAN) {
      throw new RegionDestroyedException(
          "Region is being destroyed. Waiting for paralle queue to drain.",
          getFullPath());
    }
  }

  /**
   * For each region entry in this region call the callback
   *
   * @since GemFire prPersistSprint2
   */
  @Override
  public void foreachRegionEntry(RegionEntryCallback callback) {
    for (RegionEntry regionEntry : entries.regionEntriesInVM()) {
      callback.handleRegionEntry(regionEntry);
    }
  }

  void checkIfReplicatedAndLocalDestroy(EntryEventImpl event) {
    // disallow local invalidation for replicated regions
    if (getScope().isDistributed() && getDataPolicy().withReplication() && !event.isDistributed()
        && !isUsedForSerialGatewaySenderQueue()) {
      throw new IllegalStateException(
          "Not allowed to do a local destroy on a replicated region");
    }
  }

  /**
   * Return the number of subregions, including this region. Used for recursive size calculation in
   * SubregionsSet.size
   */
  private int allSubregionsSize() {
    int size = 1; /* 1 for this region */
    for (Object regionObject : subregions.values()) {
      LocalRegion region = (LocalRegion) regionObject;
      if (region != null && region.isInitialized() && !region.isDestroyed()) {
        size += region.allSubregionsSize();
      }
    }
    return size;
  }

  /**
   * Return the number of entries including in subregions. Used for recursive size calculation in
   * EntriesSet.size. This does not include tombstone entries stored in the region.
   */
  int allEntriesSize() {
    int size = entryCount();
    for (Object regionObject : subregions.values()) {
      LocalRegion region = toRegion(regionObject);
      if (region != null && !region.isDestroyed()) {
        size += region.allEntriesSize();
      }
    }
    return size;
  }

  /**
   * @param rgnEvent the RegionEvent for region invalidation
   */
  void invalidateAllEntries(RegionEvent rgnEvent) {
    Operation operation = Operation.LOCAL_INVALIDATE;
    if (rgnEvent.getOperation().isDistributed()) {
      operation = Operation.INVALIDATE;
    }

    // if this is a local invalidation, then set local invalid flag on event
    // so LOCAL_INVALID tokens is used (even though each individual entry
    // invalidation is not distributed).

    // region operation so it is ok to ignore tx state
    for (Object keyObject : keySet()) {
      try {

        // EventID will not be generated by this constructor
        @Released
        EntryEventImpl event = entryEventFactory.create(this, operation, keyObject, null, null,
            rgnEvent.isOriginRemote(), rgnEvent.getDistributedMember());

        try {
          event.setLocalInvalid(!rgnEvent.getOperation().isDistributed());
          basicInvalidate(event, false);
        } finally {
          event.release();
        }

      } catch (EntryNotFoundException ignore) {
        // ignore
      }
    }
  }

  boolean hasListener() {
    CacheListener[] listeners = fetchCacheListenersField();
    return listeners != null && listeners.length > 0;
  }

  private final DiskStoreImpl diskStoreImpl;

  @Override
  public DiskStoreImpl getDiskStore() {
    return diskStoreImpl;
  }

  /**
   * Return true if all disk attributes are defaults. DWA.isSynchronous can be true or false.
   */
  private boolean useDefaultDiskStore() {
    assert getDiskStoreName() == null;
    if (!Arrays.equals(getDiskDirs(), DefaultDiskDirs.getDefaultDiskDirs())) {
      return false;
    }
    if (!Arrays.equals(getDiskDirSizes(), DiskStoreFactory.DEFAULT_DISK_DIR_SIZES)) {
      return false;
    }

    DiskWriteAttributesFactory attributesFactory = new DiskWriteAttributesFactory();
    attributesFactory.setSynchronous(false);
    if (attributesFactory.create().equals(getDiskWriteAttributes())) {
      return true;
    }
    attributesFactory.setSynchronous(true);

    return attributesFactory.create().equals(getDiskWriteAttributes());
  }

  /**
   * Returns true if this region's config indicates that it will use a disk store. Added for bug
   * 42055.
   */
  boolean usesDiskStore(RegionAttributes regionAttributes) {
    return !isProxy() && (getAttributes().getDataPolicy().withPersistence() || isOverflowEnabled());
  }

  DiskStoreImpl findDiskStore(RegionAttributes regionAttributes,
      InternalRegionArguments internalRegionArgs) {
    // validate that persistent type registry is persistent
    if (getAttributes().getDataPolicy().withPersistence()) {
      getCache().getPdxRegistry().creatingPersistentRegion();
    }

    if (usesDiskStore(regionAttributes)) {
      if (getDiskStoreName() != null) {
        DiskStoreImpl diskStore =
            (DiskStoreImpl) getGemFireCache().findDiskStore(getDiskStoreName());
        if (diskStore == null) {
          throw new IllegalStateException(String.format("Disk store %s not found",
              getDiskStoreName()));
        }
        return diskStore;

      } else if (useDefaultDiskStore()) {
        return getGemFireCache().getOrCreateDefaultDiskStore();

      } else {
        // backwards compat mode
        DiskStoreFactory diskStoreFactory = getGemFireCache().createDiskStoreFactory();
        diskStoreFactory.setDiskDirsAndSizes(getDiskDirs(), getDiskDirSizes());
        DiskWriteAttributes dwa = getDiskWriteAttributes();
        diskStoreFactory.setAutoCompact(dwa.isRollOplogs());
        diskStoreFactory.setMaxOplogSize(dwa.getMaxOplogSize());
        diskStoreFactory.setTimeInterval(dwa.getTimeInterval());

        if (dwa.getBytesThreshold() > 0) {
          diskStoreFactory.setQueueSize(1);
        } else {
          diskStoreFactory.setQueueSize(0);
        }

        DiskStoreFactoryImpl diskStoreFactoryImpl = (DiskStoreFactoryImpl) diskStoreFactory;
        return diskStoreFactoryImpl.createOwnedByRegion(getFullPath().replace('/', '_'),
            this instanceof PartitionedRegion, internalRegionArgs);
      }
    }

    return null;
  }

  /**
   * Creates a new {@code DiskRegion} for this region. We assume that the attributes and the name of
   * the region have been set.
   *
   * @return {@code null} is a disk region is not desired
   *
   * @since GemFire 3.2
   */
  DiskRegion createDiskRegion(InternalRegionArguments internalRegionArgs)
      throws DiskAccessException {

    if (internalRegionArgs.getDiskRegion() != null) {
      DiskRegion region = internalRegionArgs.getDiskRegion();
      region.createDataStorage();
      return region;
    }

    if (diskStoreImpl == null) {
      return null;
    }

    DiskRegionStats stats;

    if (this instanceof BucketRegion) {
      stats = internalRegionArgs.getPartitionedRegion().getDiskRegionStats();
    } else {
      stats = new DiskRegionStats(getCache().getDistributedSystem(), getFullPath());
    }

    EnumSet<DiskRegionFlag> diskFlags = EnumSet.noneOf(DiskRegionFlag.class);

    // Add flag if this region has versioning enabled
    if (getAttributes().getConcurrencyChecksEnabled()) {
      diskFlags.add(DiskRegionFlag.IS_WITH_VERSIONING);
    }

    // TODO: fix NO_PARTITITON typo
    return DiskRegion.create(diskStoreImpl, getFullPath(), false,
        getDataPolicy().withPersistence(), isOverflowEnabled(), isDiskSynchronous(), stats,
        getCancelCriterion(), this, getAttributes(), diskFlags, "NO_PARTITITON", -1,
        getCompressor(), getOffHeap());
  }

  /**
   * Returns the object sizer on this region or null if it has no sizer.
   *
   * @since GemFire 6.1.2.9
   */
  @Override
  public ObjectSizer getObjectSizer() {
    ObjectSizer result = null;
    EvictionAttributes ea = getEvictionAttributes();
    if (ea != null) {
      result = ea.getObjectSizer();
    }
    return result;
  }

  /**
   * Add the Region TTL expiry task to the scheduler
   */
  void addTTLExpiryTask() {
    synchronized (regionExpiryLock) {
      RegionTTLExpiryTask task = regionTTLExpiryTask;
      if (task != null) {
        task.cancel();
      }

      if (regionTimeToLive > 0) {
        regionTTLExpiryTask = (RegionTTLExpiryTask) cache.getExpirationScheduler()
            .addExpiryTask(new RegionTTLExpiryTask(this));
        if (regionTTLExpiryTask != null) {
          if (logger.isDebugEnabled()) {
            logger.debug("Initialized Region TTL Expiry Task {}", regionTTLExpiryTask);
          }
        }

      } else {
        regionTTLExpiryTask = null;
      }
    }
  }

  void addTTLExpiryTask(RegionTTLExpiryTask callingTask) {
    synchronized (regionExpiryLock) {
      if (regionTTLExpiryTask != null && regionTTLExpiryTask != callingTask) {
        return;
      }
      if (regionTimeToLive <= 0) {
        regionTTLExpiryTask = null;
        return;
      }

      RegionTTLExpiryTask task = new RegionTTLExpiryTask(this);
      if (logger.isDebugEnabled()) {
        logger.debug("Scheduling Region TTL Expiry Task {} which replaces {}", task,
            regionTTLExpiryTask);
      }
      regionTTLExpiryTask =
          (RegionTTLExpiryTask) cache.getExpirationScheduler().addExpiryTask(task);
    }
  }

  /**
   * Add the Region Idle expiry task to the scheduler
   */
  void addIdleExpiryTask() {
    synchronized (regionExpiryLock) {
      RegionIdleExpiryTask task = regionIdleExpiryTask;
      if (task != null) {
        task.cancel();
      }

      if (regionIdleTimeout > 0) {
        regionIdleExpiryTask = (RegionIdleExpiryTask) cache.getExpirationScheduler()
            .addExpiryTask(new RegionIdleExpiryTask(this));
        if (regionIdleExpiryTask != null) {
          if (logger.isDebugEnabled()) {
            logger.debug("Initialized Region Idle Expiry Task {}", regionIdleExpiryTask);
          }
        }

      } else {
        regionIdleExpiryTask = null;
      }
    }
  }

  void addIdleExpiryTask(RegionIdleExpiryTask callingTask) {
    synchronized (regionExpiryLock) {
      if (regionIdleExpiryTask != null && regionIdleExpiryTask != callingTask) {
        return;
      }
      if (regionIdleTimeout <= 0) {
        regionIdleExpiryTask = null;
        return;
      }

      RegionIdleExpiryTask task = new RegionIdleExpiryTask(this);
      if (logger.isDebugEnabled()) {
        logger.debug("Scheduling Region Idle Expiry Task {} which replaces {}", task,
            regionIdleExpiryTask);
      }
      regionIdleExpiryTask =
          (RegionIdleExpiryTask) cache.getExpirationScheduler().addExpiryTask(task);
    }
  }

  /**
   * Added to fix bug 31204
   */
  boolean isEntryIdleExpiryPossible() {
    return entryIdleTimeout > 0 || customEntryIdleTimeout != null;
  }

  private void cancelTTLExpiryTask() {
    RegionTTLExpiryTask task;
    synchronized (regionExpiryLock) {
      task = regionTTLExpiryTask;
      if (task != null) {
        regionTTLExpiryTask = null;
      }
    }
    if (task != null) {
      task.cancel();
    }
  }

  private void cancelIdleExpiryTask() {
    RegionIdleExpiryTask task;
    synchronized (regionExpiryLock) {
      task = regionIdleExpiryTask;
      if (task != null) {
        regionIdleExpiryTask = null;
      }
    }
    if (task != null) {
      task.cancel();
    }
  }

  @Override
  void regionTimeToLiveChanged(ExpirationAttributes oldTimeToLive) {
    addTTLExpiryTask();
  }

  @Override
  void regionIdleTimeoutChanged(ExpirationAttributes oldIdleTimeout) {
    addIdleExpiryTask();
  }

  @Override
  void timeToLiveChanged(ExpirationAttributes oldTimeToLive) {
    int oldTimeout = oldTimeToLive.getTimeout();
    if (customEntryTimeToLive != null) {
      rescheduleEntryExpiryTasks();
    }
    if (entryTimeToLive > 0 && (oldTimeout == 0 || entryTimeToLive < oldTimeout)) {
      rescheduleEntryExpiryTasks();
    }
    // else it's safe to let them get rescheduled lazily, as the old expiration time will cause the
    // tasks to fire sooner than the new ones.
  }

  @Override
  void idleTimeoutChanged(ExpirationAttributes oldIdleTimeout) {
    int oldTimeout = oldIdleTimeout.getTimeout();
    if (customEntryIdleTimeout != null) {
      rescheduleEntryExpiryTasks();
    }
    if (entryIdleTimeout > 0 && (oldTimeout == 0 || entryIdleTimeout < oldTimeout)) {
      rescheduleEntryExpiryTasks();
    }
    // else it's safe to let them get rescheduled lazily, as the old expiration time will cause the
    // tasks to fire sooner than the new ones.
  }

  void rescheduleEntryExpiryTasks() {
    if (isProxy()) {
      return;
    }
    if (!isInitialized()) {
      return; // don't schedule expiration until region is initialized (bug
    }
    if (!isEntryExpiryPossible()) {
      return;
    }
    // OK to ignore transaction since Expiry only done non-tran
    Iterator<RegionEntry> it = entries.regionEntries().iterator();
    if (it.hasNext()) {
      ExpiryTask.doWithNowSet(this, () -> {
        while (it.hasNext()) {
          addExpiryTask(it.next());
        }
      });
    }
  }

  @Override
  public void addExpiryTaskIfAbsent(RegionEntry entry) {
    addExpiryTask(entry, true);
  }

  void addExpiryTask(RegionEntry re) {
    addExpiryTask(re, false);
  }

  /**
   * If custom expiration returns non-null expiration attributes then create a CustomEntryExpiryTask
   * for this region and the given entry and return it. Otherwise if the region is configured for
   * expiration then create an EntryExpiryTask for this region and the given entry and return it.
   * Null is returned if the expiration attributes indicate that expiration is disabled.
   */
  private EntryExpiryTask createExpiryTask(RegionEntry regionEntry) {
    if (regionEntry == null || regionEntry.isDestroyedOrRemoved()) {
      return null;
    }
    if (customEntryIdleTimeout != null || customEntryTimeToLive != null) {
      ExpiryRegionEntry expiryRegionEntry = new ExpiryRegionEntry(this, regionEntry);
      ExpirationAttributes ttlAttributes = null;
      ExpirationAttributes idleAttributes = null;
      final RegionAttributes<?, ?> regionAttributes = getAttributes();

      final CustomExpiry<?, ?> customTTL = regionAttributes.getCustomEntryTimeToLive();
      if (customTTL != null) {
        try {
          ttlAttributes = customTTL.getExpiry(expiryRegionEntry);
          if (ttlAttributes != null) {
            checkEntryTimeoutAction("timeToLive", ttlAttributes.getAction());
          }
        } catch (RegionDestroyedException ignore) {
          // Ignore - #42273
        } catch (EntryNotFoundException ignore) {
          // Ignore - #51933
        } catch (EntryDestroyedException ignore) {
          // Ignore - #51933
        } catch (Exception e) {
          logger.fatal(String.format("Error calculating expiration %s", e.getMessage()),
              e);
        }
      }
      if (ttlAttributes == null) {
        ttlAttributes = regionAttributes.getEntryTimeToLive();
      }

      CustomExpiry<?, ?> customIdle = regionAttributes.getCustomEntryIdleTimeout();
      if (customIdle != null) {
        try {
          idleAttributes = customIdle.getExpiry(expiryRegionEntry);
          if (idleAttributes != null) {
            checkEntryTimeoutAction("idleTimeout", idleAttributes.getAction());
          }
        } catch (RegionDestroyedException ignore) {
          // Ignore - #42273
        } catch (EntryNotFoundException ignore) {
          // Ignore - #51933
        } catch (EntryDestroyedException ignore) {
          // Ignore - #51933
        } catch (Exception e) {
          logger.fatal(String.format("Error calculating expiration %s", e.getMessage()),
              e);
        }
      }
      if (idleAttributes == null) {
        idleAttributes = regionAttributes.getEntryIdleTimeout();
      }

      final boolean ttlDisabled = ttlAttributes == null || ttlAttributes.getTimeout() == 0;
      final boolean idleDisabled = idleAttributes == null || idleAttributes.getTimeout() == 0;

      if (ttlDisabled && idleDisabled) {
        return null;
      } else if ((ttlDisabled || ttlAttributes.equals(regionAttributes.getEntryTimeToLive()))
          && (idleDisabled || idleAttributes.equals(regionAttributes.getEntryIdleTimeout()))) {
        // no need for custom since we can just use the region's expiration attributes.
        return new EntryExpiryTask(this, regionEntry);
      } else {
        return new CustomEntryExpiryTask(this, regionEntry, ttlAttributes, idleAttributes);
      }

    } else if (isEntryExpiryPossible()) {
      return new EntryExpiryTask(this, regionEntry);
    } else {
      return null;
    }
  }

  @Override
  public EntryExpiryTask getEntryExpiryTask(Object key) {
    RegionEntry re = getRegionEntry(key);
    if (re == null) {
      throw new EntryNotFoundException("Entry for key " + key + " does not exist.");
    }
    return entryExpiryTasks.get(re);
  }

  /**
   * Used by unit tests to get access to the RegionIdleExpiryTask of this region. Returns null if no
   * task exists.
   */
  @Override
  public RegionIdleExpiryTask getRegionIdleExpiryTask() {
    return regionIdleExpiryTask;
  }

  /**
   * Used by unit tests to get access to the RegionTTLExpiryTask of this region. Returns null if no
   * task exists.
   */
  @Override
  public RegionTTLExpiryTask getRegionTTLExpiryTask() {
    return regionTTLExpiryTask;
  }

  private void addExpiryTask(RegionEntry regionEntry, boolean ifAbsent) {
    if (isProxy()) {
      return;
    }
    if (!isInitialized()) {
      // don't schedule expiration until region is initialized (#35214)
      return;
    }
    if (isEntryExpiryPossible()) {
      EntryExpiryTask newTask = null;
      EntryExpiryTask oldTask;
      if (ifAbsent) {
        oldTask = entryExpiryTasks.get(regionEntry);
        if (oldTask != null) {
          boolean keepOldTask = true;
          if (customEntryIdleTimeout != null || customEntryTimeToLive != null) {
            newTask = createExpiryTask(regionEntry);
            if (newTask == null) {
              return;
            }
            // to fix bug 44418 see if the new tasks expiration would be earlier than
            // the scheduled task.
            long newTaskTime = newTask.getExpirationTime();
            try {
              if (newTaskTime != 0 && newTaskTime < oldTask.getExpirationTime()) {
                // it is so get rid of the old task and schedule the new one.
                keepOldTask = false;
              }
            } catch (EntryNotFoundException ignore) {
              keepOldTask = false;
            }
          }
          if (keepOldTask) {
            // if an oldTask is present leave it be
            if (logger.isTraceEnabled()) {
              logger.trace("Expiry Task not added because one already present. Key={}",
                  regionEntry.getKey());
            }
            return;
          }
        }
      }
      if (newTask == null) {
        newTask = createExpiryTask(regionEntry);
        if (newTask == null) {
          return;
        }
      }
      oldTask = entryExpiryTasks.put(regionEntry, newTask);
      ExpirationScheduler scheduler = cache.getExpirationScheduler();
      if (oldTask != null) {
        if (oldTask.cancel()) {
          scheduler.incCancels();
        }
      }
      if (!scheduler.addEntryExpiryTask(newTask)) {
        entryExpiryTasks.remove(regionEntry);
      } else {
        if (ExpiryTask.expiryTaskListener != null) {
          ExpiryTask.expiryTaskListener.afterSchedule(newTask);
        }
      }
    } else {
      if (logger.isTraceEnabled()) {
        logger.trace("addExpiryTask(key) ignored");
      }
    }
  }

  @Override
  public void cancelExpiryTask(RegionEntry regionEntry) {
    cancelExpiryTask(regionEntry, null);
  }

  void cancelExpiryTask(RegionEntry regionEntry, ExpiryTask expiryTask) {
    if (expiryTask != null) {
      entryExpiryTasks.remove(regionEntry, expiryTask);
      if (expiryTask.cancel()) {
        cache.getExpirationScheduler().incCancels();
      }
    } else {
      EntryExpiryTask oldTask = entryExpiryTasks.remove(regionEntry);
      if (oldTask != null) {
        if (oldTask.cancel()) {
          cache.getExpirationScheduler().incCancels();
        }
      }
    }
  }

  private void cancelAllEntryExpiryTasks() {
    // This method gets called during LocalRegion construction
    // in which case the final entryExpiryTasks field can still be null
    if (entryExpiryTasks == null)
      return;
    if (entryExpiryTasks.isEmpty())
      return;
    boolean doPurge = false;
    for (EntryExpiryTask task : entryExpiryTasks.values()) {
      // no need to call incCancels since we will call forcePurge
      task.cancel();
      doPurge = true;
    }
    if (doPurge) {
      // do a force to not leave any refs to this region
      cache.getExpirationScheduler().forcePurge();
    }
  }

  /**
   * get the ImageState for this region
   */
  @Override
  public ImageState getImageState() {
    return imageState;
  }

  /**
   * Callers of this method should always follow the call with: if (lockGII()) { try { } finally {
   * unlockGII(); } }
   *
   * @return true if lock obtained and unlock needs to be called
   */
  @Override
  public boolean lockGII() {
    ImageState imageState = getImageState();
    if (imageState.isReplicate() && !isInitialized()) {
      imageState.lockGII();
      // recheck initialized while holding lock
      if (isInitialized()) {
        // we didn't need to lock after all so clear and return false
        imageState.unlockGII();
      } else {
        return true;
      }
    }
    return false;
  }

  @Override
  public void unlockGII() {
    ImageState imageState = getImageState();
    assert imageState.isReplicate();
    imageState.unlockGII();
  }

  /**
   * Callers of this method should always follow the call with: if (lockRIReadLock()) { try { }
   * finally { unlockRIReadLock(); } }
   *
   * @return true if lock obtained and unlock needs to be called
   */
  private boolean lockRIReadLock() {
    if (getImageState().isClient()) {
      getImageState().readLockRI();
      return true;
    } else {
      return false;
    }
  }

  private void unlockRIReadLock() {
    assert getImageState().isClient();
    getImageState().readUnlockRI();
  }

  /** doesn't throw RegionDestroyedException, used by CacheDistributionAdvisor */
  LocalRegion basicGetParentRegion() {
    return parentRegion;
  }

  @Override
  public Object basicGetEntryUserAttribute(Object entryKey) {
    return entryUserAttributes.get(entryKey);
  }

  @VisibleForTesting
  public TXStateProxy getTXState() {
    if (supportsTX) {
      return TXManagerImpl.getCurrentTXState();
    } else {
      return null;
    }
  }

  @Override
  public TXId getTXId() {
    final TXStateInterface tx = getTXState();
    if (tx == null) {
      return null;
    }
    return (TXId) tx.getTransactionId();
  }

  private TXRegionState txReadRegion() {
    final TXStateInterface txState = getTXState();
    if (txState != null) {
      return txState.txReadRegion(this);
    } else {
      return null;
    }
  }

  @Override
  public TXEntryState createReadEntry(TXRegionState txRegionState, KeyInfo keyInfo,
      boolean createIfAbsent) {
    TXEntryState result = null;
    final RegionEntry regionEntry = basicGetTXEntry(keyInfo);
    if (regionEntry != null) {
      boolean needsLRUCleanup = false;
      try {
        synchronized (regionEntry) {
          if (!regionEntry.isRemoved()) {
            Object value = regionEntry.getValueInVM(this);
            if (value == Token.NOT_AVAILABLE || regionEntry.isEvicted()) {
              // Entry value is on disk
              // Handle the case where we fault in a evicted disk entry
              needsLRUCleanup = txLRUStart();
              // Fault in the value from disk
              value = regionEntry.getValue(this);
            }

            /*
             * The tx will need the raw value for identity comparison. Please see
             * TXEntryState#checkForConflict(LocalRegion,Object)
             */
            Object id = regionEntry.getTransformedValue();

            result = txRegionState.createReadEntry(this, keyInfo.getKey(), regionEntry, id, value);
          }
        }
      } catch (DiskAccessException dae) {
        handleDiskAccessException(dae);
        needsLRUCleanup = false;
        throw dae;
      } finally {
        if (needsLRUCleanup) {
          // do this after releasing sync
          txLRUEnd();
        }
      }
    }
    if (result == null && createIfAbsent) {
      result = txRegionState.createReadEntry(this, keyInfo.getKey(), null, null, null);
    }
    return result;
  }

  private TXStateInterface getJTAEnlistedTX() {
    if (ignoreJTA) {
      // fixes bug 45541
      return null;
    }
    TXStateInterface txState = getTXState();
    if (txState != null) {
      return txState;
    } else {
      try {
        if (!ignoreJTA && cache.getJTATransactionManager() != null) {

          Transaction jtaTransaction = cache.getJTATransactionManager().getTransaction();
          if (jtaTransaction == null
              || jtaTransaction.getStatus() == Status.STATUS_NO_TRANSACTION) {
            return null;
          }
          if (isTransactionPaused() || isJTAPaused()) {
            // Do not bootstrap JTA again, if the transaction has been paused.
            return null;
          }
          txState = cache.getTXMgr().beginJTA();
          jtaTransaction.registerSynchronization(txState);
          return txState;
        } else {
          return null;
        }
      } catch (SystemException se) {
        // this can be thrown when the system is shutting down (see bug #39728)
        stopper.checkCancelInProgress(se);
        jtaEnlistmentFailureCleanup(txState, se);
        return null;
      } catch (RollbackException | IllegalStateException re) {
        jtaEnlistmentFailureCleanup(txState, re);
        return null;
      }
    }
  }

  private void jtaEnlistmentFailureCleanup(TXStateInterface txState, Exception reason) {
    if (cache == null) {
      return;
    }

    cache.getTXMgr().setTXState(null);
    if (txState != null) {
      txState.rollback();
    }

    String jtaTransName = null;
    try {
      jtaTransName = cache.getJTATransactionManager().getTransaction().toString();
    } catch (VirtualMachineError err) {
      SystemFailure.initiateFailure(err);
      // If this ever returns, rethrow the error. We're poisoned
      // now, so don't let this thread continue.
      throw err;
    } catch (Throwable ignore) {
      // Whenever you catch Error or Throwable, you must also
      // catch VirtualMachineError (see above). However, there is
      // _still_ a possibility that you are dealing with a cascading
      // error condition, so you also need to check to see if the JVM
      // is still usable:
      SystemFailure.checkFailure();
    }

    throw new FailedSynchronizationException(
        String.format("Failed enlistement with transaction %s",
            jtaTransName),
        reason);
  }

  @Override
  public boolean txLRUStart() {
    return entries.disableLruUpdateCallback();
  }

  @Override
  public void txLRUEnd() {
    entries.enableLruUpdateCallback();
    try {
      entries.lruUpdateCallback();
    } catch (DiskAccessException dae) {
      handleDiskAccessException(dae);
      throw dae;
    }
  }

  @Override
  public void txDecRefCount(RegionEntry regionEntry) {
    entries.decTxRefCount(regionEntry);
  }

  /** Does not throw RegionDestroyedException even if destroyed */
  List debugGetSubregionNames() {
    List names = new ArrayList();
    names.addAll(subregions.keySet());
    return names;
  }

  @Override
  public void incRecentlyUsed() {
    // nothing
    entries.incRecentlyUsed();
  }

  private static void dispatchEvent(LocalRegion region, InternalCacheEvent event,
      EnumListenerEvent operation) {

    CacheListener[] listeners = region.fetchCacheListenersField();
    if (event.getOperation().isCreate()) {
      if (logger.isDebugEnabled()) {
        logger.debug("invoking listeners: {}", Arrays.toString(listeners));
      }
    }
    if (listeners == null || listeners.length == 0) {
      return;
    }
    if (operation != EnumListenerEvent.AFTER_REGION_CREATE) {
      try {
        region.waitForRegionCreateEvent();
      } catch (CancelException ignore) {
        // ignore and keep going
        if (logger.isTraceEnabled()) {
          logger.trace("Dispatching events after cache closure for region {}",
              region.getFullPath());
        }
      }
    }

    if (!event.isGenerateCallbacks()) {
      return;
    }

    for (CacheListener listener : listeners) {
      if (listener != null) {
        try {
          operation.dispatchEvent(event, listener);
        } catch (CancelException ignore) {
          // ignore for bug 37105
        } catch (VirtualMachineError err) {
          SystemFailure.initiateFailure(err);
          // If this ever returns, rethrow the error. We're poisoned
          // now, so don't let this thread continue.
          throw err;
        } catch (Throwable t) {
          // Whenever you catch Error or Throwable, you must also
          // catch VirtualMachineError (see above). However, there is
          // _still_ a possibility that you are dealing with a cascading
          // error condition, so you also need to check to see if the JVM
          // is still usable:
          SystemFailure.checkFailure();
          logger.error("Exception occurred in CacheListener", t);
        }
      }
    }
  }

  /**
   * For internal use only.
   */
  @Override
  public RegionMap getRegionMap() {
    // OK to ignore tx state
    return entries;
  }

  /**
   * (description copied from entryCount() Returns the number of entries in this region. Note that
   * because of the concurrency properties of the {@link RegionMap}, the number of entries is only
   * an approximate. That is, other threads may change the number of entries in this region while
   * this method is being invoked.
   *
   * @see LocalRegion#entryCount()
   */
  @Override
  public int size() {
    checkReadiness();
    checkForNoAccess();
    discoverJTA();
    boolean isClient = imageState.isClient();
    if (isClient) {
      // bug #40871 - test sees wrong size for region during RI
      lockRIReadLock();
    }
    try {
      return entryCount();
    } finally {
      if (isClient) {
        unlockRIReadLock();
      }
    }
  }

  /**
   * returns an estimate of the number of entries in this region. This method should be preferred
   * over size() for hdfs regions where an accurate size is not needed. This method is not supported
   * on a client
   *
   * @return the estimated size of this region
   */
  int sizeEstimate() {
    boolean isClient = imageState.isClient();
    if (isClient) {
      throw new UnsupportedOperationException("Method not supported on a client");
    }
    return entryCount(null, true);
  }

  /**
   * This method returns true if Region is Empty.
   */
  @Override
  public boolean isEmpty() {
    // checkForNoAccess(); // size does this check
    return size() <= 0;
  }

  /**
   * Returns true if the value is present in the Map
   */
  @Override
  public boolean containsValue(final Object value) {
    return containsValueTimer.record(() -> {
      if (value == null) {
        throw new NullPointerException(
            "Value for containsValue(value) cannot be null");
      }
      checkReadiness();
      checkForNoAccess();
      boolean result = false;
      for (Object entry : new EntriesSet(this, false, IteratorType.VALUES, false)) {
        if (entry != null) {
          if (value.equals(entry)) {
            result = true;
            break;
          }
        }
      }
      return result;
    });
  }

  /**
   * Returns a set of the entries present in the Map. This set is Not Modifiable. If changes are
   * made to this set, they will be not reflected in the map
   */
  @Override
  public Set entrySet() {
    // entries(false) takes care of open transactions
    return entrySet(false);
  }

  /**
   * Returns a set of the keys present in the Map. This set is Not Modifiable. If changes are made
   * to this set, they will be not reflected in the map
   */
  @Override
  public Set keySet() {
    // keys() takes care of open transactions
    return keys();
  }

  /**
   * removes the object from the Map and returns the object removed. The object is returned only if
   * present in the localMap. If the value is present in another Node, null is returned
   */
  @Override
  public Object remove(Object key) {
    // no validations needed here since destroy does it for us
    Object value = null;
    try {
      value = destroy(key);
    } catch (EntryNotFoundException ignore) {
      // No need to log this exception; caller can test for null;
    }
    return value;
  }

  // TODO: fromClient is always true
  public void basicBridgeDestroyRegion(Object callbackArg, final ClientProxyMembershipID client,
      boolean fromClient, EventID eventId)
      throws TimeoutException, EntryExistsException, CacheWriterException {

    if (fromClient) {
      // If this region is also wan-enabled, then wrap that callback arg in a
      // GatewayEventCallbackArgument to store the event id.
      if (isGatewaySenderEnabled()) {
        callbackArg = new GatewaySenderEventCallbackArgument(callbackArg);
      }
    }

    RegionEventImpl event = new ClientRegionEventImpl(this, Operation.REGION_DESTROY, callbackArg,
        false, client.getDistributedMember(), client, eventId);

    basicDestroyRegion(event, true);
  }

  public void basicBridgeClear(Object callbackArg, final ClientProxyMembershipID client,
      boolean fromClient, EventID eventId)
      throws TimeoutException, EntryExistsException, CacheWriterException {

    if (fromClient) {
      // If this region is also wan-enabled, then wrap that callback arg in a
      // GatewayEventCallbackArgument to store the event id.
      if (isGatewaySenderEnabled()) {
        callbackArg = new GatewaySenderEventCallbackArgument(callbackArg);
      }
    }

    RegionEventImpl event = new ClientRegionEventImpl(this, Operation.REGION_CLEAR, callbackArg,
        false, client.getDistributedMember(), client, eventId);

    basicClear(event, true);
  }

  @Override
  void basicClear(RegionEventImpl regionEvent) {
    getDataView().checkSupportsRegionClear();
    basicClear(regionEvent, true);
  }

  void basicClear(RegionEventImpl regionEvent, boolean cacheWrite) {
    cmnClearRegion(regionEvent, cacheWrite, true);
  }

  // TODO: what does cmn refer to?
  void cmnClearRegion(RegionEventImpl regionEvent, boolean cacheWrite, boolean useRVV) {
    RegionVersionVector rvv = null;
    if (useRVV && getDataPolicy().withReplication() && getConcurrencyChecksEnabled()) {
      rvv = versionVector.getCloneForTransmission();
    }
    clearRegionLocally(regionEvent, cacheWrite, rvv);
  }

  /**
   * Common code used by both clear and localClear. On the lines of destroyRegion, this method will
   * be invoked for clearing the local cache.The cmnClearRegion will be overridden in the derived
   * class DistributedRegion too. For clear operation , no CacheWriter will be invoked . It will
   * only have afterClear callback. Also like destroyRegion & invalidateRegion , the clear operation
   * will not take distributedLock. The clear operation will also clear the local tranxnl entries .
   * The clear operation will have immediate committed state.
   */
  void clearRegionLocally(RegionEventImpl regionEvent, boolean cacheWrite,
      RegionVersionVector vector) {
    final boolean isRvvDebugEnabled = logger.isTraceEnabled(LogMarker.RVV_VERBOSE);

    RegionVersionVector rvv = vector;
    if (serverRegionProxy != null) {
      // clients and local regions do not maintain a full RVV. can't use it with clear()
      rvv = null;
    }
    if (rvv != null && getDataPolicy().withStorage()) {
      if (isRvvDebugEnabled) {
        logger.trace(LogMarker.RVV_VERBOSE,
            "waiting for my version vector to dominate{}mine={}{} other={}", getLineSeparator(),
            getLineSeparator(), versionVector.fullToString(), rvv);
      }
      boolean result = versionVector.waitToDominate(rvv, this);
      if (!result) {
        if (isRvvDebugEnabled) {
          logger.trace(LogMarker.RVV_VERBOSE, "incrementing clearTimeouts for {} rvv={}", getName(),
              versionVector.fullToString());
        }
        getCachePerfStats().incClearTimeouts();
      }
    }

    // If the initial image operation is still in progress then we need will have to do the clear
    // operation at the end of the GII.For this we try to acquire the lock of GII the boolean
    // returned is true that means lock was obtained which also means that GII is still in progress.
    boolean isGIIinProgress = lockGII();
    if (isGIIinProgress) {
      // Set a flag which will indicate that the Clear was invoked.
      // Also we should try & abort the GII
      try {
        getImageState().setClearRegionFlag(true /* Clear region */, rvv);
      } finally {
        unlockGII();
      }
    }

    if (cacheWrite && !isGIIinProgress) {
      cacheWriteBeforeRegionClear(regionEvent);
    }

    RegionVersionVector myVector = getVersionVector();
    if (myVector != null) {
      if (isRvvDebugEnabled) {
        logger.trace(LogMarker.RVV_VERBOSE, "processing version information for {}", regionEvent);
      }
      if (!regionEvent.isOriginRemote() && !regionEvent.getOperation().isLocal()) {
        // generate a new version for the operation
        VersionTag tag = VersionTag.create(getVersionMember());
        tag.setVersionTimeStamp(cacheTimeMillis());
        tag.setRegionVersion(myVector.getNextVersionWhileLocked());
        if (isRvvDebugEnabled) {
          logger.trace(LogMarker.RVV_VERBOSE, "generated version tag for clear: {}", tag);
        }
        regionEvent.setVersionTag(tag);
      } else {
        VersionTag tag = regionEvent.getVersionTag();
        if (tag != null) {
          if (isRvvDebugEnabled) {
            logger.trace(LogMarker.RVV_VERBOSE, "recording version tag for clear: {}", tag);
          }
          // clear() events always have the ID in the tag
          myVector.recordVersion(tag.getMemberID(), tag);
        }
      }
    }

    // Clear the expiration task for all the entries. It is possible that
    // after clearing it some new entries may get added before issuing clear
    // on the map , but that should be OK, as the expiration thread will
    // silently move ahead if the entry to be expired no longer existed
    cancelAllEntryExpiryTasks();
    entryUserAttributes.clear();

    // if all current content has been removed then the version vector
    // does not need to retain any exceptions and the GC versions can
    // be set to the current vector versions
    if (rvv == null && myVector != null) {
      myVector.removeOldVersions();
    }

    /*
     * First we need to clear the TX state for the current region for the thread. The operation will
     * not take global lock similar to regionInvalidator regionDestroy behaviour.
     */

    // clear the disk region if present
    if (diskRegion != null) {
      // persist current rvv and rvvgc which contained version for clear() itself
      if (getDataPolicy().withPersistence()) {
        // null means not to change dr.rvvTrust
        if (isRvvDebugEnabled) {
          logger.trace(LogMarker.RVV_VERBOSE, "Clear: Saved current rvv: {}",
              diskRegion.getRegionVersionVector());
        }
        diskRegion.writeRVV(this, null);
        diskRegion.writeRVVGC(this);
      }

      // clear the entries in disk
      diskRegion.clear(this, rvv);
    }
    // this will be done in diskRegion.clear if it is not null else it has to be
    // done here
    else {
      // Now remove the tx entries for this region
      txClearRegion();
      // Now clear the map of committed entries
      Set<VersionSource> remainingIDs = clearEntries(rvv);
      if (!getDataPolicy().withPersistence()) {
        // persistent regions do not reap IDs
        if (myVector != null) {
          myVector.removeOldMembers(remainingIDs);
        }
      }
    }

    if (!isProxy()) {
      // Now we need to recreate all the indexes.
      // If the indexManager is null we don't have to worry
      // for any other thread creating index at that instant
      // because the region has already been cleared
      // of entries.

      // TODO made indexManager variable is made volatile. Is it necessary?
      if (indexManager != null) {
        try {
          indexManager.rerunIndexCreationQuery();
        } catch (QueryException qe) {
          // Create an anonymous inner class of CacheRuntimeException so
          // that a RuntimeException is thrown
          // TODO: never throw an annonymous class (and outer-class is not serializable)
          throw new CacheRuntimeException(
              "Exception occurred while re creating index data on cleared region.",
              qe) {
            private static final long serialVersionUID = 0L;
          };
        }
      }
    }

    if (ISSUE_CALLBACKS_TO_CACHE_OBSERVER) {
      CacheObserverHolder.getInstance().afterRegionClear(regionEvent);
    }

    if (isGIIinProgress) {
      return;
    }
    regionEvent.setEventType(EnumListenerEvent.AFTER_REGION_CLEAR);

    // Issue a callback to afterClear if the region is initialized
    boolean hasListener = hasListener();
    if (hasListener) {
      dispatchListenerEvent(EnumListenerEvent.AFTER_REGION_CLEAR, regionEvent);
    }
  }

  @Override
  void basicLocalClear(RegionEventImpl rEvent) {
    getDataView().checkSupportsRegionClear();
    cmnClearRegion(rEvent, false/* cacheWrite */, false/* useRVV */);
  }

  public void handleInterestEvent(InterestRegistrationEvent event) {
    throw new UnsupportedOperationException(
        "Region interest registration is only supported for PartitionedRegions");
  }

  // TODO: refactor basicGetAll
  @Override
  Map basicGetAll(Collection keys, Object callback) {
    final boolean isDebugEnabled = logger.isDebugEnabled();
    final boolean isTraceEnabled = logger.isTraceEnabled();

    if (isDebugEnabled) {
      logger.debug("Processing getAll request for: {}", keys);
    }
    discoverJTA();
    Map allResults = new HashMap();
    if (hasServerProxy()) {
      // Some of our implementation expects a list of keys so make sure it is a list
      List keysList;
      if (keys instanceof List) {
        keysList = (List) keys;
      } else {
        keysList = new ArrayList(keys);
      }

      // Gather any local values
      // We only need to do this if this region has local storage
      if (getTXState() == null && hasStorage()) {
        if (keysList == keys) {
          // Create a copy of the collection of keys
          // to keep the original collection intact
          keysList = new ArrayList(keys);
        }
        for (Iterator iterator = keysList.iterator(); iterator.hasNext();) {
          Object key = iterator.next();
          Object value;
          Region.Entry entry = accessEntry(key, true);
          if (entry != null && (value = entry.getValue()) != null) {
            allResults.put(key, value);
            iterator.remove();
          }
        }
        if (isDebugEnabled) {
          logger.debug("Added local results for getAll request: {}", allResults);
        }
      }

      // Send the rest of the keys to the server (if necessary)
      if (!keysList.isEmpty()) {
        VersionedObjectList remoteResults = getServerProxy().getAll(keysList, callback);
        if (isDebugEnabled) {
          logger.debug("remote getAll results are {}", remoteResults);
        }

        // Add remote results to local cache and all results if successful
        for (VersionedObjectList.Iterator it = remoteResults.iterator(); it.hasNext();) {
          VersionedObjectList.Entry entry = it.next();
          Object key = entry.getKey();
          boolean notOnServer = entry.isKeyNotOnServer();
          // in 8.0 we added transfer of tombstones with RI/getAll results for bug #40791
          boolean createTombstone = false;
          if (notOnServer) {
            createTombstone = entry.getVersionTag() != null && getConcurrencyChecksEnabled();
            allResults.put(key, null);
            if (isDebugEnabled) {
              logger.debug("Added remote result for missing key: {}", key);
            }
            if (!createTombstone) {
              continue;
            }
          }

          Object value;
          if (createTombstone) {
            // the value is null in this case, so use TOKEN_TOMBSTONE
            value = Token.TOMBSTONE;
          } else {
            value = entry.getObject();
          }

          if (value instanceof Throwable) {
            continue;
          }

          // The following basicPutEntry needs to be done
          // even if we do not have storage so that the
          // correct events will be delivered to any callbacks we have.
          long startPut = CachePerfStats.getStatTime();
          validateKey(key);

          @Released
          EntryEventImpl event = entryEventFactory.create(this, Operation.LOCAL_LOAD_CREATE, key,
              value, callback, false, getMyId(), true);

          try {
            event.setFromServer(true);
            event.setVersionTag(entry.getVersionTag());

            if (!alreadyInvalid(key, event)) {
              // bug #47716 - don't update if it's already here & invalid
              TXStateProxy txState = cache.getTXMgr().pauseTransaction();
              try {
                basicPutEntry(event, 0L);
              } catch (ConcurrentCacheModificationException e) {
                if (isDebugEnabled) {
                  logger.debug(
                      "getAll result for {} not stored in cache due to concurrent modification",
                      key, e);
                }
              } finally {
                cache.getTXMgr().unpauseTransaction(txState);
              }
              getCachePerfStats().endPut(startPut, event.isOriginRemote());
            }

            if (!createTombstone) {
              allResults.put(key, value);
              if (isTraceEnabled) {
                logger.trace("Added remote result for getAll request: {}, {}", key, value);
              }
            }
          } finally {
            event.release();
          }
        }
      }

    } else {
      // This implementation for a P2P VM is a stop-gap to provide the
      // functionality. It needs to be rewritten more efficiently.
      for (Object key : keys) {
        try {
          allResults.put(key, get(key, callback));
        } catch (Exception e) {
          logger.warn(String.format("The following exception occurred attempting to get key=%s",
              key),
              e);
        }
      }
    }
    return allResults;
  }

  /**
   * Return false if it will never store entry ekys and values locally; otherwise return true.
   */
  boolean hasStorage() {
    return getDataPolicy().withStorage();
  }

  private void verifyPutAllMap(Map map) {
    Map.Entry mapEntry;
    Collection theEntries = map.entrySet();
    for (Object theEntry : theEntries) {
      mapEntry = (Map.Entry) theEntry;
      Object key = mapEntry.getKey();
      if (mapEntry.getValue() == null || key == null) {
        throw new NullPointerException("Any key or value in putAll should not be null");
      }
      if (!MemoryThresholds.isLowMemoryExceptionDisabled()) {
        checkIfAboveThreshold(key);
      }
      // Threshold check should not be performed again
    }
  }

  private void verifyRemoveAllKeys(Collection<Object> keys) {
    for (Object key : keys) {
      if (key == null) {
        throw new NullPointerException("Any key in removeAll must not be null");
      }
    }
  }

  /**
   * Called on a cache server when it has a received a putAll command from a client.
   *
   * @param map a map of key->value for the entries we are putting
   * @param retryVersions a map of key->version tag. If any of the entries are the result of a
   *        retried client event, we need to make sure we send the original version tag along with
   *        the event.
   * @param callbackArg callback argument from client
   */
  public VersionedObjectList basicBridgePutAll(Map map, Map<Object, VersionTag> retryVersions,
      ClientProxyMembershipID memberId, EventID eventId, boolean skipCallbacks, Object callbackArg)
      throws TimeoutException, CacheWriterException {

    long startPut = CachePerfStats.getStatTime();
    if (isGatewaySenderEnabled()) {
      callbackArg = new GatewaySenderEventCallbackArgument(callbackArg);
    }

    @Released
    final EntryEventImpl event = entryEventFactory.create(this, Operation.PUTALL_CREATE, null,
        null, callbackArg, false,
        memberId.getDistributedMember(), !skipCallbacks, eventId);

    try {
      event.setContext(memberId);
      DistributedPutAllOperation putAllOp = new DistributedPutAllOperation(event, map.size(), true);
      try {
        VersionedObjectList result = basicPutAll(map, putAllOp, retryVersions);
        getCachePerfStats().endPutAll(startPut);
        return result;
      } finally {
        putAllOp.freeOffHeapResources();
      }
    } finally {
      event.release();
    }
  }

  /**
   * Called on a cache server when it has a received a removeAll command from a client.
   *
   * @param keys a collection of the keys we are putting
   * @param retryVersions a collection of version tags. If the client is retrying a key then that
   *        keys slot will be non-null in this collection. Note that keys and retryVersions are
   *        parallel lists.
   * @param callbackArg callback argument from client
   */
  public VersionedObjectList basicBridgeRemoveAll(List<Object> keys,
      ArrayList<VersionTag> retryVersions, ClientProxyMembershipID memberId, EventID eventId,
      Object callbackArg) throws TimeoutException, CacheWriterException {

    long startOp = CachePerfStats.getStatTime();
    if (isGatewaySenderEnabled()) {
      callbackArg = new GatewaySenderEventCallbackArgument(callbackArg);
    }

    @Released
    final EntryEventImpl event = entryEventFactory.create(this, Operation.REMOVEALL_DESTROY, null,
        null, callbackArg, false,
        memberId.getDistributedMember(), true, eventId);

    try {
      event.setContext(memberId);
      DistributedRemoveAllOperation removeAllOp =
          new DistributedRemoveAllOperation(event, keys.size(), true);
      try {
        VersionedObjectList result = basicRemoveAll(keys, removeAllOp, retryVersions);
        getCachePerfStats().endRemoveAll(startOp);
        return result;
      } finally {
        removeAllOp.freeOffHeapResources();
      }
    } finally {
      event.release();
    }
  }

  // TODO: return value is never used
  public VersionedObjectList basicImportPutAll(Map map, boolean skipCallbacks) {
    long startPut = CachePerfStats.getStatTime();

    @Released
    EntryEventImpl event = entryEventFactory.create(this, Operation.PUTALL_CREATE, null, null, null,
        true, getMyId(), !skipCallbacks);

    try {
      DistributedPutAllOperation putAllOp =
          new DistributedPutAllOperation(event, map.size(), false);
      try {
        VersionedObjectList result = basicPutAll(map, putAllOp, null);
        getCachePerfStats().endPutAll(startPut);
        return result;
      } finally {
        putAllOp.freeOffHeapResources();
      }
    } finally {
      event.release();
    }
  }

  @Override
  public void putAll(Map map, Object aCallbackArgument) {
    long startPut = CachePerfStats.getStatTime();
    final DistributedPutAllOperation putAllOp = newPutAllOperation(map, aCallbackArgument);
    if (putAllOp != null) {
      try {
        basicPutAll(map, putAllOp, null);
      } finally {
        putAllOp.getBaseEvent().release();
        putAllOp.freeOffHeapResources();
      }
    }

    getCachePerfStats().endPutAll(startPut);
  }

  @Override
  public void putAll(Map map) {
    putAll(map, null);
  }

  @Override
  public void removeAll(Collection keys) {
    removeAll(keys, null);
  }

  @Override
  public void removeAll(Collection keys, Object aCallbackArgument) {
    long startOp = CachePerfStats.getStatTime();
    DistributedRemoveAllOperation operation = newRemoveAllOperation(keys, aCallbackArgument);
    if (operation != null) {
      try {
        basicRemoveAll(keys, operation, null);
      } finally {
        operation.getBaseEvent().release();
        operation.freeOffHeapResources();
      }
    }
    getCachePerfStats().endRemoveAll(startOp);
  }

  /**
   * Returns true if a one-hop (RemoteOperationMessage) should be used when applying the change to
   * the system.
   */
  boolean requiresOneHopForMissingEntry(EntryEventImpl event) {
    return false;
  }

  // TODO: refactor basicPutAll
  VersionedObjectList basicPutAll(final Map<?, ?> map,
      final DistributedPutAllOperation putAllOp, final Map<Object, VersionTag> retryVersions) {

    final boolean isDebugEnabled = logger.isDebugEnabled();
    final EntryEventImpl event = putAllOp.getBaseEvent();
    EventID eventId = event.getEventId();
    if (eventId == null && generateEventID()) {
      // We need to "reserve" the eventIds for the entries in map here
      event.reserveNewEventId(cache.getDistributedSystem(), map.size());
      eventId = event.getEventId();
    }

    verifyPutAllMap(map);
    VersionedObjectList proxyResult = null;
    boolean partialResult = false;
    RuntimeException runtimeException = null;
    if (hasServerProxy()) {
      // send message to cache server
      if (isTX()) {
        TXStateProxyImpl txState = (TXStateProxyImpl) cache.getTxManager().getTXState();
        txState.getRealDeal(null, this);
      }
      try {
        proxyResult = getServerProxy().putAll(map, eventId, !event.isGenerateCallbacks(),
            event.getCallbackArgument());
        if (isDebugEnabled) {
          logger.debug("PutAll received response from server: {}", proxyResult);
        }
      } catch (PutAllPartialResultException e) {
        // adjust the map to only add succeeded entries, then apply the adjustedMap
        proxyResult = e.getSucceededKeysAndVersions();
        partialResult = true;
        if (isDebugEnabled) {
          logger.debug(
              "putAll in client encountered a PutAllPartialResultException:{}{}. Adjusted keys are: {}",
              e.getMessage(), getLineSeparator(), proxyResult.getKeys());
        }
        Throwable txException = e.getFailure();
        while (txException != null) {
          if (txException instanceof TransactionException) {
            runtimeException = (RuntimeException) txException;
            break;
          }
          txException = txException.getCause();
        }
        if (runtimeException == null) {
          // for cache close
          runtimeException = getCancelCriterion().generateCancelledException(e.getFailure());
          if (runtimeException == null) {
            runtimeException = new ServerOperationException(
                String.format("Region %s putAll at server applied partial keys due to exception.",
                    getFullPath()),
                e.getFailure());
          }
        }
      }
    }

    final VersionedObjectList succeeded =
        new VersionedObjectList(map.size(), true, getConcurrencyChecksEnabled());

    // if this is a transactional putAll, we will not have version information as it is only
    // generated at commit
    // so treat transactional putAll as if the server is not versioned
    final boolean serverIsVersioned = proxyResult != null && proxyResult.regionIsVersioned()
        && !isTX() && getDataPolicy() != DataPolicy.EMPTY;
    if (!serverIsVersioned && !partialResult) {
      // we don't need server information if it isn't versioned or if the region is empty
      proxyResult = null;
    }

    lockRVVForBulkOp();
    try {
      try {
        int size = proxyResult == null ? map.size() : proxyResult.size();

        if (isDebugEnabled) {
          logger.debug("size of put result is {} maps is {} proxyResult is {}", size, map,
              proxyResult);
        }

        final PutAllPartialResult partialKeys = new PutAllPartialResult(size);
        final Iterator iterator;
        final boolean isVersionedResults;
        if (proxyResult != null) {
          iterator = proxyResult.iterator();
          isVersionedResults = true;
        } else {
          iterator = map.entrySet().iterator();
          isVersionedResults = false;
        }

        // TODO: refactor this mess
        Runnable task = new Runnable() {
          @Override
          public void run() {
            int offset = 0;
            VersionTagHolder tagHolder = new VersionTagHolder();
            while (iterator.hasNext()) {
              stopper.checkCancelInProgress(null);
              Map.Entry mapEntry = (Map.Entry) iterator.next();
              Object key = mapEntry.getKey();
              VersionTag versionTag = null;
              tagHolder.setVersionTag(null);
              final Object value;
              boolean overwritten = false;
              if (isVersionedResults) {
                versionTag = ((VersionedObjectList.Entry) mapEntry).getVersionTag();
                value = map.get(key);
                if (isDebugEnabled) {
                  logger.debug("putAll key {} -> {} version={}", key, value, versionTag);
                }
                if (versionTag == null && serverIsVersioned && getConcurrencyChecksEnabled()
                    && getDataPolicy().withStorage()) {
                  // server was unable to determine the version for this operation.
                  // I'm not sure this can still happen as described below on a pr.
                  // But it can happen on the server if NORMAL or PRELOADED. See bug 51644.
                  // This can happen in a PR with redundancy if there is a bucket
                  // failure or migration during the operation. We destroy the
                  // entry since we don't know what its state should be (but the server should)
                  if (isDebugEnabled) {
                    logger.debug("server returned no version information for {}", key);
                  }
                  localDestroyNoCallbacks(key);
                  // to be consistent we need to fetch the current entry
                  get(key, event.getCallbackArgument(), false, null);
                  overwritten = true;
                }
              } else {
                value = mapEntry.getValue();
                if (isDebugEnabled) {
                  logger.debug("putAll {} -> {}", key, value);
                }
              }
              try {
                if (serverIsVersioned) {
                  if (isDebugEnabled) {
                    logger.debug("associating version tag with {} version={}", key, versionTag);
                  }
                  // If we have received a version tag from a server, add it to the event
                  tagHolder.setVersionTag(versionTag);
                  tagHolder.setFromServer(true);
                } else if (retryVersions != null && retryVersions.containsKey(key)) {
                  // If this is a retried event, and we have a version tag for the retry,
                  // add it to the event.
                  tagHolder.setVersionTag(retryVersions.get(key));
                }

                if (!overwritten) {
                  basicEntryPutAll(key, value, putAllOp, offset, tagHolder);
                }
                // now we must check again since the cache may have closed during
                // distribution (causing this process to not receive and queue the
                // event for clients
                stopper.checkCancelInProgress(null);
                succeeded.addKeyAndVersion(key, tagHolder.getVersionTag());
              } catch (Exception ex) {
                if (isDebugEnabled) {
                  logger.debug("PutAll operation encountered exception for key {}", key, ex);
                }
                partialKeys.saveFailedKey(key, ex);
              }
              offset++;
            }
          }
        };

        syncBulkOp(task, eventId);
        if (partialKeys.hasFailure()) {
          // Bug 51725: Now succeeded contains an order key list, may be missing the version tags.
          // Save reference of succeeded into partialKeys. The succeeded may be modified by
          // postPutAll() to fill in the version tags.
          partialKeys.setSucceededKeysAndVersions(succeeded);
          logger
              .info("Region {} putAll: {}",
                  new Object[] {getFullPath(), partialKeys});
          if (isDebugEnabled) {
            logger.debug(partialKeys.detailString());
          }
          if (runtimeException == null) {
            // if received exception from server first, ignore local exception
            if (putAllOp.isBridgeOperation()) {
              if (partialKeys.getFailure() instanceof CancelException) {
                runtimeException = (RuntimeException) partialKeys.getFailure();
              } else if (partialKeys.getFailure() instanceof LowMemoryException) {
                // fix for #43589
                throw partialKeys.getFailure();
              } else {
                runtimeException = new PutAllPartialResultException(partialKeys);
                if (isDebugEnabled) {
                  logger.debug("basicPutAll:" + partialKeys.detailString());
                }
              }
            } else {
              throw partialKeys.getFailure();
            }
          }
        }
      } catch (LowMemoryException lme) {
        throw lme;
      } catch (RuntimeException ex) {
        runtimeException = ex;
      } catch (Exception ex) {
        runtimeException = new RuntimeException(ex);
      } finally {
        putAllOp.getBaseEvent().release();
        putAllOp.freeOffHeapResources();
      }
      getDataView().postPutAll(putAllOp, succeeded, this);
    } finally {
      unlockRVVForBulkOp();
    }
    if (runtimeException != null) {
      throw runtimeException;
    }
    return succeeded;
  }

  VersionedObjectList basicRemoveAll(final Collection<Object> keys,
      final DistributedRemoveAllOperation removeAllOp, final List<VersionTag> retryVersions) {

    final boolean isDebugEnabled = logger.isDebugEnabled();
    final boolean isTraceEnabled = logger.isTraceEnabled();

    final EntryEventImpl event = removeAllOp.getBaseEvent();
    EventID eventId = event.getEventId();
    if (eventId == null && generateEventID()) {
      // We need to "reserve" the eventIds for the entries in map here
      event.reserveNewEventId(cache.getDistributedSystem(), keys.size());
      eventId = event.getEventId();
    }

    verifyRemoveAllKeys(keys);
    VersionedObjectList proxyResult = null;
    boolean partialResult = false;
    RuntimeException runtimeException = null;

    if (hasServerProxy()) {
      // send message to cache server
      if (isTX()) {
        TXStateProxyImpl txState = (TXStateProxyImpl) cache.getTxManager().getTXState();
        txState.getRealDeal(null, this);
      }
      try {
        proxyResult = getServerProxy().removeAll(keys, eventId, event.getCallbackArgument());
        if (isDebugEnabled) {
          logger.debug("removeAll received response from server: {}", proxyResult);
        }
      } catch (PutAllPartialResultException e) {
        // adjust the map to only add succeeded entries, then apply the adjustedMap
        proxyResult = e.getSucceededKeysAndVersions();
        partialResult = true;
        if (isDebugEnabled) {
          logger.debug(
              "removeAll in client encountered a BulkOpPartialResultException: {}{}. Adjusted keys are: {}",
              e.getMessage(), getLineSeparator(), proxyResult.getKeys());
        }
        Throwable txException = e.getFailure();
        while (txException != null) {
          if (txException instanceof TransactionException) {
            runtimeException = (RuntimeException) txException;
            break;
          }
          txException = txException.getCause();
        }
        if (runtimeException == null) {
          runtimeException = getCancelCriterion().generateCancelledException(e.getFailure());
          if (runtimeException == null) {
            runtimeException = new ServerOperationException(
                String.format(
                    "Region %s removeAll at server applied partial keys due to exception.",
                    getFullPath()),
                e.getFailure());
          }
        }
      }
    }

    final VersionedObjectList succeeded =
        new VersionedObjectList(keys.size(), true, getConcurrencyChecksEnabled());

    // If this is a transactional removeAll, we will not have version information as it is only
    // generated at commit
    // so treat transactional removeAll as if the server is not versioned.
    // If we have no storage then act as if the server is not versioned.
    final boolean serverIsVersioned = proxyResult != null && proxyResult.regionIsVersioned()
        && !isTX() && getDataPolicy().withStorage();
    if (!serverIsVersioned && !partialResult) {
      // since the server is not versioned and we do not have a partial result
      // get rid of the proxyResult info returned by the server.
      proxyResult = null;
    }

    lockRVVForBulkOp();
    try {
      try {
        int size = proxyResult == null ? keys.size() : proxyResult.size();

        if (isInternalRegion()) {
          if (isTraceEnabled) {
            logger.trace("size of removeAll result is {} keys are {} proxyResult is {}", size, keys,
                proxyResult);
          } else {
            if (isTraceEnabled) {
              logger.trace("size of removeAll result is {} keys are {} proxyResult is {}", size,
                  keys, proxyResult);
            }
          }
        } else {
          if (isTraceEnabled) {
            logger.trace("size of removeAll result is {} keys are {} proxyResult is {}", size, keys,
                proxyResult);
          }
        }

        final PutAllPartialResult partialKeys = new PutAllPartialResult(size);
        final Iterator iterator;
        final boolean isVersionedResults;
        if (proxyResult != null) {
          iterator = proxyResult.iterator();
          isVersionedResults = true;
        } else {
          iterator = keys.iterator();
          isVersionedResults = false;
        }

        // TODO: refactor this mess
        Runnable task = new Runnable() {
          @Override
          public void run() {
            int offset = 0;
            VersionTagHolder tagHolder = new VersionTagHolder();
            while (iterator.hasNext()) {
              stopper.checkCancelInProgress(null);
              tagHolder.setVersionTag(null);
              Object key;
              VersionTag versionTag = null;
              if (isVersionedResults) {
                Map.Entry mapEntry = (Map.Entry) iterator.next();
                key = mapEntry.getKey();
                versionTag = ((VersionedObjectList.Entry) mapEntry).getVersionTag();
                if (isDebugEnabled) {
                  logger.debug("removeAll key {} version={}", key, versionTag);
                }
                if (versionTag == null) {
                  if (isDebugEnabled) {
                    logger.debug(
                        "removeAll found invalid version tag, which means the entry is not found at server for key={}.",
                        key);
                  }
                  succeeded.addKeyAndVersion(key, null);
                  continue;
                }
                // No need for special handling here in removeAll.
                // We can just remove this key from the client with versionTag set to null.
              } else {
                key = iterator.next();
                if (isTraceEnabled) {
                  logger.trace("removeAll {}", key);
                }
              }

              try {
                if (serverIsVersioned) {
                  if (isDebugEnabled) {
                    logger.debug("associating version tag with {} version={}", key, versionTag);
                  }
                  // If we have received a version tag from a server, add it to the event
                  tagHolder.setVersionTag(versionTag);
                  tagHolder.setFromServer(true);
                } else if (retryVersions != null) {
                  VersionTag versionTag1 = retryVersions.get(offset);
                  if (versionTag1 != null) {
                    // If this is a retried event, and we have a version tag for the retry,
                    // add it to the event.
                    tagHolder.setVersionTag(versionTag1);
                  }
                }

                basicEntryRemoveAll(key, removeAllOp, offset, tagHolder);
                // now we must check again since the cache may have closed during
                // distribution causing this process to not receive and queue the
                // event for clients
                stopper.checkCancelInProgress(null);
                succeeded.addKeyAndVersion(key, tagHolder.getVersionTag());
              } catch (Exception ex) {
                partialKeys.saveFailedKey(key, ex);
              }
              offset++;
            }
          }
        };

        syncBulkOp(task, eventId);
        if (partialKeys.hasFailure()) {
          // Bug 51725: Now succeeded contains an order key list, may be missing the version tags.
          // Save reference of succeeded into partialKeys. The succeeded may be modified by
          // postRemoveAll() to fill in the version tags.
          partialKeys.setSucceededKeysAndVersions(succeeded);
          logger.info("Region {} removeAll: {}",
              new Object[] {getFullPath(), partialKeys});
          if (isDebugEnabled) {
            logger.debug(partialKeys.detailString());
          }
          if (runtimeException == null) {
            // if received exception from server first, ignore local exception
            if (removeAllOp.isBridgeOperation()) {
              if (partialKeys.getFailure() instanceof CancelException) {
                runtimeException = (RuntimeException) partialKeys.getFailure();
              } else if (partialKeys.getFailure() instanceof LowMemoryException) {
                throw partialKeys.getFailure(); // fix for #43589
              } else {
                runtimeException = new PutAllPartialResultException(partialKeys);
                if (isDebugEnabled) {
                  logger.debug("basicRemoveAll: {}", partialKeys.detailString());
                }
              }
            } else {
              throw partialKeys.getFailure();
            }
          }
        }
      } catch (LowMemoryException lme) {
        throw lme;
      } catch (RuntimeException ex) {
        runtimeException = ex;
      } catch (Exception ex) {
        runtimeException = new RuntimeException(ex);
      } finally {
        removeAllOp.getBaseEvent().release();
        removeAllOp.freeOffHeapResources();
      }
      getDataView().postRemoveAll(removeAllOp, succeeded, this);
    } finally {
      unlockRVVForBulkOp();
    }
    if (runtimeException != null) {
      throw runtimeException;
    }
    return succeeded;
  }

  /**
   * bug #46924 - putAll can be partially applied when a clear() occurs, leaving the cache in an
   * inconsistent state. Set the RVV to "cache op in progress" so clear() will block until the
   * putAll completes. This won't work for non-replicate regions though since they uses one-hop
   * during basicPutPart2 to get a valid version tag.
   */
  private void lockRVVForBulkOp() {
    ARMLockTestHook testHook = getRegionMap().getARMLockTestHook();
    if (testHook != null) {
      testHook.beforeBulkLock(this);
    }

    if (versionVector != null && getDataPolicy().withReplication()) {
      versionVector.lockForCacheModification(this);
    }

    if (testHook != null) {
      testHook.afterBulkLock(this);
    }
  }

  private void unlockRVVForBulkOp() {
    ARMLockTestHook testHook = getRegionMap().getARMLockTestHook();
    if (testHook != null) {
      testHook.beforeBulkRelease(this);
    }

    if (versionVector != null && getDataPolicy().withReplication()) {
      versionVector.releaseCacheModificationLock(this);
    }

    if (testHook != null) {
      testHook.afterBulkRelease(this);
    }
  }

  @VisibleForTesting
  public DistributedPutAllOperation newPutAllOperation(Map<?, ?> map, Object callbackArg) {
    if (map == null) {
      throw new NullPointerException(
          "map cannot be null");
    }
    if (map.isEmpty()) {
      return null;
    }

    checkReadiness();
    checkForLimitedOrNoAccess();
    discoverJTA();

    // Create a dummy event for the PutAll operation. Always create a
    // PutAll operation, even if there is no distribution, so that individual
    // events can be tracked and handed off to callbacks in postPutAll
    // No need for release since disallowOffHeapValues called.
    final EntryEventImpl event = entryEventFactory.create(this, Operation.PUTALL_CREATE, null, null,
        callbackArg, true, getMyId());

    event.disallowOffHeapValues();
    return new DistributedPutAllOperation(event, map.size(), false);
  }

  private DistributedRemoveAllOperation newRemoveAllOperation(Collection<?> keys,
      Object callbackArg) {
    if (keys == null) {
      throw new NullPointerException("The keys Collection passed to removeAll was null.");
    }
    if (keys.isEmpty()) {
      return null;
    }

    checkReadiness();
    checkForLimitedOrNoAccess();
    discoverJTA();

    // Create a dummy event for the removeAll operation. Always create a
    // removeAll operation, even if there is no distribution, so that individual
    // events can be tracked and handed off to callbacks in postRemoveAll
    // No need for release since disallowOffHeapValues called.
    final EntryEventImpl event = entryEventFactory.create(this, Operation.REMOVEALL_DESTROY, null,
        null, callbackArg, false, getMyId());
    event.disallowOffHeapValues();
    return new DistributedRemoveAllOperation(event, keys.size(), false);
  }

  /**
   * This performs the putAll operation for a specific key and value
   *
   * @param key the cache key
   * @param value the cache value
   * @param putallOp the DistributedPutAllOperation associated with the event
   * @param tagHolder holder for version tag
   * @throws TimeoutException if the operation times out
   * @throws CacheWriterException if a cache writer objects to the update
   */
  private void basicEntryPutAll(Object key, Object value, DistributedPutAllOperation putallOp,
      int offset, EntryEventImpl tagHolder) throws TimeoutException, CacheWriterException {

    assert putallOp != null;

    checkReadiness();
    if (value == null) {
      throw new NullPointerException(
          "Value cannot be null");
    }

    validateArguments(key, value, null);

    // event is marked as a PUTALL_CREATE but if the entry exists it
    // will be changed to a PUTALL_UPDATE later on.

    @Released
    EntryEventImpl event =
        entryEventFactory.createPutAllEvent(putallOp, this, Operation.PUTALL_CREATE, key, value);

    try {
      if (tagHolder != null) {
        event.setVersionTag(tagHolder.getVersionTag());
        event.setFromServer(tagHolder.isFromServer());
      }
      if (generateEventID()) {
        event.setEventId(new EventID(putallOp.getBaseEvent().getEventId(), offset));
      }

      // TODO: could be called once for the entire putAll instead of calling it for every key
      discoverJTA();

      /*
       * If this is tx, do putEntry, unless it is a local region?
       */
      performPutAllEntry(event);
      if (tagHolder != null) {
        tagHolder.setVersionTag(event.getVersionTag());
        tagHolder.isConcurrencyConflict(event.isConcurrencyConflict());
      }
    } finally {
      event.release();
    }
  }

  private void basicEntryRemoveAll(Object key, DistributedRemoveAllOperation op, int offset,
      EntryEventImpl tagHolder) throws TimeoutException, CacheWriterException {

    assert op != null;

    checkReadiness();
    validateKey(key);

    @Released
    EntryEventImpl event = entryEventFactory.createRemoveAllEvent(op, this, key);

    try {
      if (tagHolder != null) {
        event.setVersionTag(tagHolder.getVersionTag());
        event.setFromServer(tagHolder.isFromServer());
      }
      if (generateEventID()) {
        event.setEventId(new EventID(op.getBaseEvent().getEventId(), offset));
      }

      // TODO: could be called once for the entire removeAll instead of calling it for every key
      discoverJTA();

      /*
       * If this is tx, do destroyEntry, unless it is a local region?
       */
      try {
        performRemoveAllEntry(event);
      } catch (EntryNotFoundException ignore) {
        if (event.getVersionTag() == null) {
          if (logger.isDebugEnabled()) {
            logger.debug("RemoveAll encoutered EntryNotFoundException: event={}", event);
          }
        }
      }
      if (tagHolder != null) {
        tagHolder.setVersionTag(event.getVersionTag());
        tagHolder.isConcurrencyConflict(event.isConcurrencyConflict());
      }
    } finally {
      event.release();
    }
  }

  void performPutAllEntry(EntryEventImpl event) {
    getDataView().putEntry(event, false, false, null, false, 0L, false);
  }

  void performRemoveAllEntry(EntryEventImpl event) {
    basicDestroy(event, true, null);
  }

  @Override
  public void postPutAllFireEvents(DistributedPutAllOperation putAllOp,
      VersionedObjectList successfulPuts) {

    if (!getDataPolicy().withStorage() && getConcurrencyChecksEnabled()
        && putAllOp.getBaseEvent().isBridgeEvent()) {
      // if there is no local storage we need to transfer version information
      // to the successfulPuts list for transmission back to the client
      successfulPuts.clear();
      putAllOp.fillVersionedObjectList(successfulPuts);
    }

    Set successfulKeys = new HashSet(successfulPuts.size());
    for (Object key : successfulPuts.getKeys()) {
      successfulKeys.add(key);
    }

    for (Iterator it = putAllOp.eventIterator(); it.hasNext();) {
      @Unretained
      EntryEventImpl event = (EntryEventImpl) it.next();

      if (successfulKeys.contains(event.getKey())) {
        EnumListenerEvent op = event.getOperation().isCreate() ? EnumListenerEvent.AFTER_CREATE
            : EnumListenerEvent.AFTER_UPDATE;
        invokePutCallbacks(op, event, !event.callbacksInvoked() && !event.isPossibleDuplicate(),
            isUsedForPartitionedRegionBucket
        /*
         * If this is replicated region, use "false". We must notify gateways inside RegionEntry
         * lock, NOT here, to preserve the order of events sent by gateways for same key. If this is
         * bucket region, use "true", because the event order is guaranteed
         */);
      }
    }
  }

  @Override
  public void postRemoveAllFireEvents(DistributedRemoveAllOperation removeAllOp,
      VersionedObjectList successfulOps) {

    if (!getDataPolicy().withStorage() && getConcurrencyChecksEnabled()
        && removeAllOp.getBaseEvent().isBridgeEvent()) {
      // if there is no local storage we need to transfer version information
      // to the successfulOps list for transmission back to the client
      successfulOps.clear();
      removeAllOp.fillVersionedObjectList(successfulOps);
    }

    Set successfulKeys = new HashSet(successfulOps.size());
    for (Object key : successfulOps.getKeys()) {
      successfulKeys.add(key);
    }

    for (Iterator it = removeAllOp.eventIterator(); it.hasNext();) {
      @Unretained
      EntryEventImpl event = (EntryEventImpl) it.next();

      if (successfulKeys.contains(event.getKey())) {
        invokeDestroyCallbacks(EnumListenerEvent.AFTER_DESTROY, event,
            !event.callbacksInvoked() && !event.isPossibleDuplicate(),
            isUsedForPartitionedRegionBucket
        /*
         * If this is replicated region, use "false". We must notify gateways inside RegionEntry
         * lock, NOT here, to preserve the order of events sent by gateways for same key. If this is
         * bucket region, use "true", because the event order is guaranteed
         */);
      }
    }
  }

  @Override
  public long postPutAllSend(DistributedPutAllOperation putAllOp,
      VersionedObjectList successfulPuts) {
    /* No-op for local region of course */
    return -1;
  }

  @Override
  public long postRemoveAllSend(DistributedRemoveAllOperation op,
      VersionedObjectList successfulOps) {
    /* No-op for local region of course */
    return -1;
  }

  /**
   * DistributedRegion overrides isCurrentlyLockGrantor
   *
   * @see DistributedRegion#isCurrentlyLockGrantor()
   */
  @Override
  boolean isCurrentlyLockGrantor() {
    return false;
  }

  /**
   * Handle a local region destroy or a region close that was done on this region in a remote vm.
   * Currently the only thing needed is to have the advisor
   *
   * @param sender the id of the member that did the remote operation
   * @param topSerial the remote serialNumber for the top region (maybe root)
   * @param subregionSerialNumbers map of remote subregions to serialNumbers
   * @param regionDestroyed true if the region was destroyed on the remote host (as opposed to
   *        closed)
   * @since GemFire 5.0
   */
  void handleRemoteLocalRegionDestroyOrClose(InternalDistributedMember sender, int topSerial,
      Map subregionSerialNumbers, boolean regionDestroyed) {

    // go through initialization latches
    final int oldLevel = setThreadInitLevelRequirement(LocalRegion.ANY_INIT);
    try {
      basicHandleRemoteLocalRegionDestroyOrClose(sender, topSerial, subregionSerialNumbers, false,
          regionDestroyed);
    } finally {
      setThreadInitLevelRequirement(oldLevel);
    }
  }

  /**
   * Does the core work for handleRemoteLocalRegionDestroyOrClose.
   *
   * @param sender the id of the member that did the remote operation
   * @param topSerial the remote serialNumber for the top region (maybe root)
   * @param subregionSerialNumbers remote map of subregions to serialNumbers
   * @since GemFire 5.0
   */
  private void basicHandleRemoteLocalRegionDestroyOrClose(InternalDistributedMember sender,
      int topSerial, Map subregionSerialNumbers, boolean subregion, boolean regionDestroyed) {

    // use topSerial unless this region is in subregionSerialNumbers map
    int serialForThisRegion = topSerial;

    if (subregion) {
      // OPTIMIZE: we don't know if this rgn is a subregion or the top region
      Integer serialNumber = (Integer) subregionSerialNumbers.get(getFullPath());
      if (serialNumber == null) {
        // sender didn't have this subregion
        return;
      } else {
        // non-null means this is a subregion under the destroyed region
        serialForThisRegion = serialNumber;
      }
    }

    // remove sender's serialForThisRegion from the advisor
    removeSenderFromAdvisor(sender, serialForThisRegion, regionDestroyed);

    // process subregions...
    for (Object regionObject : subregions.values()) {
      LocalRegion region = toRegion(regionObject);
      if (region != null && !region.isDestroyed()) {
        // recursively call basicHandleRemoteLocalRegionDestroyOrClose for subregions
        region.basicHandleRemoteLocalRegionDestroyOrClose(sender, topSerial, subregionSerialNumbers,
            true, regionDestroyed);
      }
    }
  }

  /**
   * Remove the specified sender from this regions advisor.
   *
   * @since GemFire 5.0
   */
  void removeSenderFromAdvisor(InternalDistributedMember sender, int serial,
      boolean regionDestroyed) {
    // nothing needs to be done here since LocalRegion does not have an advisor.
  }

  @Override
  public boolean isUsedForPartitionedRegionAdmin() {
    return isUsedForPartitionedRegionAdmin;
  }

  /**
   * This method determines whether this region should synchronize with peer replicated regions when
   * the given member has crashed.
   *
   * @param id the crashed member
   * @return true if synchronization should be attempted
   */
  public boolean shouldSyncForCrashedMember(InternalDistributedMember id) {
    return getConcurrencyChecksEnabled() && getDataPolicy().withReplication()
        && !isUsedForPartitionedRegionAdmin && !isUsedForMetaRegion
        && !isUsedForSerialGatewaySenderQueue;
  }

  /**
   * forces the diskRegion to switch the oplog
   *
   * @since GemFire 5.1
   */
  @Override
  public void forceRolling() throws DiskAccessException {
    if (diskRegion != null) {
      diskRegion.forceRolling();
    }
  }

  /**
   * filterProfile holds CQ and registerInterest information for clients having this region
   */
  FilterProfile filterProfile;

  /**
   *
   * @return int array containing the IDs of the oplogs which will potentially get rolled else null
   *         if no oplogs were available at the time of signal or region is not having disk
   *         persistence. Pls note that the actual number of oplogs rolled may be more than what is
   *         indicated
   * @since GemFire prPersistSprint1
   */
  @Override
  boolean forceCompaction() {
    DiskRegion region = getDiskRegion();
    if (region != null) {
      if (region.isCompactionPossible()) {
        return region.forceCompaction();
      } else {
        throw new IllegalStateException(
            "To call notifyToCompact you must configure the region with <disk-write-attributes allow-force-compaction=true/>");
      }
    } else {
      return false;
    }
  }

  @Override
  public File[] getDiskDirs() {
    if (getDiskStore() != null) {
      return getDiskStore().getDiskDirs();
    } else {
      return diskDirs;
    }
  }

  @Override
  public int[] getDiskDirSizes() {
    if (getDiskStore() != null) {
      return getDiskStore().getDiskDirSizes();
    } else {
      return diskSizes;
    }
  }

  /**
   * @return Returns the isUsedForPartitionedRegionBucket.
   */
  @Override
  public boolean isUsedForPartitionedRegionBucket() {
    return isUsedForPartitionedRegionBucket;
  }

  protected boolean isUsedForSerialGatewaySenderQueue() {
    return isUsedForSerialGatewaySenderQueue;
  }

  protected boolean isUsedForParallelGatewaySenderQueue() {
    return isUsedForParallelGatewaySenderQueue;
  }

  public void removeCacheServiceProfile(String profileID) {
    cacheServiceProfileUpdateLock.lock();
    try {
      cacheServiceProfiles.remove(profileID);
    } finally {
      cacheServiceProfileUpdateLock.unlock();
    }

  }

  public AbstractGatewaySender getSerialGatewaySender() {
    return serialGatewaySender;
  }

  boolean isParallelWanEnabled() {
    Set<String> regionGatewaySenderIds = getAllGatewaySenderIds();
    if (regionGatewaySenderIds.isEmpty()) {
      return false;
    }
    Set<GatewaySender> cacheGatewaySenders = getCache().getAllGatewaySenders();
    for (GatewaySender sender : cacheGatewaySenders) {
      if (regionGatewaySenderIds.contains(sender.getId()) && sender.isParallel()) {
        return true;
      }
    }
    return false;
  }

  /**
   * A convenience method to get the PartitionedRegion for a Bucket
   *
   * @return If this is an instance of {@link BucketRegion}, returns the {@link PartitionedRegion}
   *         otherwise throws an IllegalArgumentException
   */
  @Override
  public PartitionedRegion getPartitionedRegion() {
    if (!isUsedForPartitionedRegionBucket) {
      throw new IllegalArgumentException();
    }
    return ((Bucket) this).getPartitionedRegion();
  }

  /**
   * @return Returns the isUsedForMetaRegion.
   */
  @Override
  public boolean isUsedForMetaRegion() {
    return isUsedForMetaRegion;
  }

  @Override
  public boolean isMetaRegionWithTransactions() {
    return isMetaRegionWithTransactions;
  }

  /**
   * @return true if this is not a user visible region
   */
  @Override
  public boolean isInternalRegion() {
    return isSecret() || isUsedForMetaRegion() || isUsedForPartitionedRegionAdmin()
        || isUsedForPartitionedRegionBucket();
  }

  Map<String, CacheServiceProfile> getCacheServiceProfiles() {
    return cacheServiceProfiles.getSnapshot();
  }

  @Override
  public void addCacheServiceProfile(CacheServiceProfile profile) {
    cacheServiceProfileUpdateLock.lock();
    try {
      cacheServiceProfiles.put(profile.getId(), profile);
    } finally {
      cacheServiceProfileUpdateLock.unlock();
    }
  }

  @Override
  public LoaderHelper createLoaderHelper(Object key, Object callbackArgument,
      boolean netSearchAllowed, boolean netLoadAllowed, SearchLoadAndWriteProcessor searcher) {
    return new LoaderHelperImpl(this, key, callbackArgument, netSearchAllowed, netLoadAllowed,
        searcher);
  }

  /** visitor over the CacheProfiles to check if the region has a CacheLoader */
  @Immutable
  private static final DistributionAdvisor.ProfileVisitor<Void> netLoaderVisitor =
      new DistributionAdvisor.ProfileVisitor<Void>() {
        @Override
        public boolean visit(DistributionAdvisor advisor, Profile profile, int profileIndex,
            int numProfiles, Void aggregate) {
          assert profile instanceof CacheProfile;
          final CacheProfile prof = (CacheProfile) profile;

          // if region in cache is not yet initialized, exclude
          if (prof.regionInitialized) { // fix for bug 41102
            // cut the visit short if we find a CacheLoader
            return !prof.hasCacheLoader;
          }
          // continue the visit
          return true;
        }
      };

  /** visitor over the CacheProfiles to check if the region has a CacheWriter */
  @Immutable
  private static final DistributionAdvisor.ProfileVisitor<Void> netWriterVisitor =
      new DistributionAdvisor.ProfileVisitor<Void>() {
        @Override
        public boolean visit(DistributionAdvisor advisor, Profile profile, int profileIndex,
            int numProfiles, Void aggregate) {
          assert profile instanceof CacheProfile;
          final CacheProfile prof = (CacheProfile) profile;

          // if region in cache is in recovery
          if (!prof.inRecovery) {
            // cut the visit short if we find a CacheWriter
            return !prof.hasCacheWriter;
          }
          // continue the visit
          return true;
        }
      };

  /**
   * Return true if some other member of the distributed system, not including self, has a
   * CacheLoader defined on the region.
   */
  boolean hasNetLoader(CacheDistributionAdvisor distAdvisor) {
    return !distAdvisor.accept(netLoaderVisitor, null);
  }

  /**
   * Used to indicate that this region is used for internal purposes
   */
  @Override
  public boolean isSecret() {
    return false;
  }

  /**
   * whether concurrency checks should be disabled for this region
   */
  @Override
  protected boolean supportsConcurrencyChecks() {
    return !isSecret() || getDataPolicy().withPersistence();
  }

  /**
   * Used to prevent notification of bridge clients, typically used for internal "meta" regions and
   * if the cache doesn't have any cache servers
   *
   * @return true only if it's cache has cache servers and this is nt a meta region
   */
  @Override
  public boolean shouldNotifyBridgeClients() {
    return !cache.getCacheServers().isEmpty() && !isUsedForPartitionedRegionAdmin
        && !isUsedForPartitionedRegionBucket && !isUsedForMetaRegion;
  }

  /**
   * Check if the region has has a Listener or not
   *
   * @return true only if this region has a Listener
   */
  @Override
  public boolean shouldDispatchListenerEvent() {
    return hasListener();
  }

  /**
   * Called by ccn when a client goes away
   *
   * @since GemFire 5.7
   */
  @Override
  public void cleanupForClient(CacheClientNotifier clientNotifier, ClientProxyMembershipID client) {
    if (cache.isClosed() || isDestroyed) {
      return;
    }

    filterProfile.cleanupForClient(clientNotifier, client);

    for (Object regionObject : new SubregionsSet(false)) {
      LocalRegion region = (LocalRegion) regionObject;
      region.cleanupForClient(clientNotifier, client);
    }
  }

  /**
   * Returns the CQ/interest profile for this region
   */
  @Override
  public FilterProfile getFilterProfile() {
    return filterProfile;
  }

  /**
   * Returns a map of subregions that were destroyed when this region was destroyed. Map contains
   * subregion full paths to SerialNumbers. Return is defined as HashMap because
   * DestroyRegionOperation will provide the map to DataSerializer.writeHashMap which requires
   * HashMap. Returns {@link #destroyedSubregionSerialNumbers}.
   *
   * @return HashMap of subregions to SerialNumbers
   * @throws IllegalStateException if this region has not been destroyed
   */
  HashMap getDestroyedSubregionSerialNumbers() {
    if (!isDestroyed) {
      throw new IllegalStateException(
          String.format(
              "Region %s must be destroyed before calling getDestroyedSubregionSerialNumbers",
              getFullPath()));
    }
    return destroyedSubregionSerialNumbers;
  }

  /**
   * Returns a map of subregion full paths to SerialNumbers. Caller must have acquired the
   * destroyLock if a stable view is desired. Key is String, value is Integer.
   *
   * @return HashMap of subregions to SerialNumbers
   */
  private HashMap collectSubregionSerialNumbers() {
    HashMap map = new HashMap();
    addSubregionSerialNumbers(map);
    return map;
  }

  /**
   * Iterates over all subregions to put the full path and serial number into the provided map.
   *
   * @param map the map to put the full path and serial number into for each subregion
   */
  private void addSubregionSerialNumbers(Map map) {
    // iterate over all subregions to gather serialNumbers and recurse
    for (Object entryObject : subregions.entrySet()) {
      Map.Entry entry = (Map.Entry) entryObject;
      LocalRegion subregion = (LocalRegion) entry.getValue();
      map.put(subregion.getFullPath(), subregion.getSerialNumber());

      // recursively call down into each subregion tree
      subregion.addSubregionSerialNumbers(map);
    }
  }

  @Override
  public SelectResults query(String predicate) throws FunctionDomainException,
      TypeMismatchException, NameResolutionException, QueryInvocationTargetException {

    if (predicate == null) {
      throw new IllegalArgumentException(
          "The input query predicate is null. A null predicate is not allowed.");
    }
    predicate = predicate.trim();
    SelectResults results;
    if (hasServerProxy()) {

      // Trim whitespace
      String queryString = constructRegionQueryString(predicate.trim());

      try {
        results = getServerProxy().query(queryString, null);
      } catch (Exception e) {
        Throwable cause = e.getCause();
        if (cause == null) {
          cause = e;
        }
        throw new QueryInvocationTargetException(e.getMessage(), cause);
      }
    } else {
      // TODO: params size is always zero so this whole block is wasted
      Object[] params = new Object[0];
      QueryService qs = getGemFireCache().getLocalQueryService();
      String queryStr = constructRegionQueryString(predicate.trim());
      DefaultQuery query = (DefaultQuery) qs.newQuery(queryStr);
      if (query.getRegionsInQuery(params).size() != 1) {
        throw new QueryInvalidException(
            "Prevent multiple region query from being executed through region.query()");
      }
      results = (SelectResults) query.execute(params);
    }
    return results;
  }

  private String constructRegionQueryString(final String predicate) throws QueryInvalidException {
    // send it as is to the server
    boolean matches = false;
    for (Pattern queryPattern : QUERY_PATTERNS) {
      if (queryPattern.matcher(predicate).matches()) {
        if (!predicate.contains(getName())) {
          throw new QueryInvalidException(
              "Should not execute region.query with a different region in the from clause: "
                  + getName() + " was not present in:" + predicate);
        }
        matches = true;
        break;
      }
    }
    final String queryString;// Compare the query patterns to the 'predicate'. If one matches,
    if (matches) {
      queryString = predicate;
    } else {
      queryString = "select * from " + getFullPath() + " this where " + predicate;
    }
    return queryString;
  }

  /**
   * Execute the provided named function in all locations that contain the given keys. So function
   * can be executed on just one fabric node, executed in parallel on a subset of nodes in parallel
   * across all the nodes.
   *
   * @since GemFire 5.8Beta
   */
  public ResultCollector executeFunction(final DistributedRegionFunctionExecutor execution,
      final Function function, final Object args, final ResultCollector rc, final Set filter,
      final ServerToClientFunctionResultSender sender) {

    if (function.optimizeForWrite()
        && !MemoryThresholds.isLowMemoryExceptionDisabled()) {
      MemoryThresholdInfo info = getAtomicThresholdInfo();
      if (info.isMemoryThresholdReached()) {
        Set<DistributedMember> members = info.getMembersThatReachedThreshold();
        throw new LowMemoryException(
            String.format(
                "Function: %s cannot be executed because the members %s are running low on memory",
                function.getId(), members),
            members);
      }
    }
    final LocalResultCollector<?, ?> resultCollector =
        execution.getLocalResultCollector(function, rc);
    final DistributionManager dm = getDistributionManager();
    execution.setExecutionNodes(Collections.singleton(getMyId()));

    final DistributedRegionFunctionResultSender resultSender =
        new DistributedRegionFunctionResultSender(dm, resultCollector, function, sender);
    final RegionFunctionContextImpl context = new RegionFunctionContextImpl(cache, function.getId(),
        LocalRegion.this, args, filter, null, null, resultSender, execution.isReExecute());
    execution.executeFunctionOnLocalNode(function, context, resultSender, dm, isTX());
    return resultCollector;
  }

  @Override
  public void onEvent(MemoryEvent event) {
    if (logger.isDebugEnabled()) {
      logger.debug("Region:{} received a Memory event.{}", this, event);
    }
    setMemoryThresholdFlag(event);
  }

  void setMemoryThresholdFlag(MemoryEvent event) {
    assert getScope().isLocal();
    if (event.isLocal()) {
      if (event.getState().isCritical() && !event.getPreviousState().isCritical()
          && (event.getType() == ResourceType.HEAP_MEMORY
              || (event.getType() == ResourceType.OFFHEAP_MEMORY && getOffHeap()))) {
        // start rejecting operations
        setMemoryThresholdReached(true);
      } else if (!event.getState().isCritical() && event.getPreviousState().isCritical()
          && (event.getType() == ResourceType.HEAP_MEMORY
              || (event.getType() == ResourceType.OFFHEAP_MEMORY && getOffHeap()))) {
        setMemoryThresholdReached(false);
      }
    }
  }

  void updateSizeOnClearRegion(int sizeBeforeClear) {
    // Only needed by BucketRegion
  }

  /**
   * Calculate and return the size of a value for updating the bucket size. Zero is always returned
   * for non-bucket regions.
   */
  @Override
  public int calculateValueSize(Object value) {
    // Only needed by BucketRegion
    return 0;
  }

  @Override
  public int calculateRegionEntryValueSize(RegionEntry regionEntry) {
    // Only needed by BucketRegion
    return 0;
  }

  @Override
  public void updateSizeOnPut(Object key, int oldSize, int newSize) {
    // Only needed by BucketRegion
  }

  @Override
  public void updateSizeOnCreate(Object key, int newSize) {
    // Only needed by BucketRegion
  }

  @Override
  public void updateSizeOnRemove(Object key, int oldSize) {
    // Only needed by BucketRegion
  }

  // TODO: return value is never used
  @Override
  public int updateSizeOnEvict(Object key, int oldSize) {
    // Only needed by BucketRegion
    return 0;
  }

  @Override
  public void updateSizeOnFaultIn(Object key, int newSize, int bytesOnDisk) {
    // Only needed by BucketRegion
  }

  @Override
  public void initializeStats(long numEntriesInVM, long numOverflowOnDisk,
      long numOverflowBytesOnDisk) {
    getDiskRegion().getStats().incNumEntriesInVM(numEntriesInVM);
    getDiskRegion().getStats().incNumOverflowOnDisk(numOverflowOnDisk);
  }

  /**
   * This method is meant to be overridden by DistributedRegion and PartitionedRegions to cleanup
   * CRITICAL state
   */
  public void removeCriticalMember(DistributedMember member) {
    // should not be called for LocalRegion
    Assert.assertTrue(false);
  }

  /**
   * Initialize the set of remote members whose memory state is critical. This is called when
   * registering using
   * {@link InternalResourceManager#addResourceListener(ResourceType, ResourceListener)}. It should
   * only be called once and very early in this region's lifetime.
   *
   * @param localMemoryIsCritical true if the local memory is in a critical state
   * @param criticalMembers set of members whose memory is in a critical state
   * @see ResourceManager#setCriticalHeapPercentage(float) and
   *      ResourceManager#setCriticalOffHeapPercentage(float)
   * @since GemFire 6.0
   */
  void initialCriticalMembers(boolean localMemoryIsCritical,
      Set<InternalDistributedMember> criticalMembers) {
    assert getScope().isLocal();
    if (localMemoryIsCritical) {
      setMemoryThresholdReached(true);
    }
  }

  @Override
  public void destroyRecoveredEntry(Object key) {
    @Released
    EntryEventImpl event = entryEventFactory.create(this, Operation.LOCAL_DESTROY, key, null, null,
        false, getMyId(), false);
    try {
      event.inhibitCacheListenerNotification(true);
      mapDestroy(event, true, false, null, false, true);
    } finally {
      event.release();
    }
  }

  @Override
  public boolean lruLimitExceeded() {
    return entries.lruLimitExceeded(getDiskRegionView());
  }

  @Override
  public DiskEntry getDiskEntry(Object key) {
    // should return tombstone as an valid entry
    RegionEntry regionEntry = entries.getEntry(key);
    if (regionEntry != null && regionEntry.isRemoved() && !regionEntry.isTombstone()) {
      regionEntry = null;
    }
    return (DiskEntry) regionEntry;
  }

  /**
   * Fetch the Region which stores the given key The resulting Region will be used for a read
   * operation e.g. Region.get
   *
   * @param entryKey key to evaluate to determine the returned region
   * @return region that stores the key
   */
  @Override
  public LocalRegion getDataRegionForRead(KeyInfo entryKey) {
    return this;
  }

  /**
   * Fetch the Region which stores the given key. The resulting Region will be used for a write
   * operation e.g. Region.put
   *
   * @param entryKey key to evaluate to determine the returned region
   * @return region that stores the key
   */
  @Override
  public LocalRegion getDataRegionForWrite(KeyInfo entryKey) {
    return this;
  }

  /**
   * @return a set of keys, intended for use by the various Region set operations such as
   *         {@link EntriesSet}
   */
  Set getRegionKeysForIteration() {
    return getRegionMap().keySet();
  }

  public InternalDataView getSharedDataView() {
    return sharedDataView;
  }

  /**
   * Used to bootstrap txState.
   *
   * @return localMember for local and distributedRegions, member with primary bucket for
   *         partitionedRegions
   */
  @Override
  public DistributedMember getOwnerForKey(KeyInfo key) {
    return getMyId();
  }

  /**
   * @return the wrapped {@link KeyInfo}
   */
  @Override
  public KeyInfo getKeyInfo(Object key) {
    return new KeyInfo(key, null, null);
  }

  public KeyInfo getKeyInfo(Object key, Object callbackArg) {
    return getKeyInfo(key, null, callbackArg);
  }

  @Override
  public KeyInfo getKeyInfo(Object key, Object value, Object callbackArg) {
    return new KeyInfo(key, null, callbackArg);
  }

  /**
   * @see #basicGetEntry(Object)
   */
  RegionEntry basicGetTXEntry(KeyInfo keyInfo) {
    return basicGetEntry(keyInfo.getKey());
  }

  @Override
  public void senderCreated() {
    distributeUpdatedProfileOnSenderCreation();
  }

  void distributeUpdatedProfileOnSenderCreation() {
    // No op
  }

  /** test hook - dump the backing map for this region */
  @VisibleForTesting
  public void dumpBackingMap() {
    synchronized (entries) {
      if (entries instanceof AbstractRegionMap) {
        ((AbstractRegionMap) entries).verifyTombstoneCount(tombstoneCount);
      }
      logger.debug("Dumping region of size {} tombstones: {}: {}", size(), getTombstoneCount(),
          toString());
      if (entries instanceof AbstractRegionMap) {
        ((AbstractRegionMap) entries).dumpMap();
      }
    }
  }

  private void checkIfConcurrentMapOpsAllowed() {
    // This check allows NORMAL with local scope to fix bug 44856
    if (serverRegionProxy == null
        && (getDataPolicy() == DataPolicy.NORMAL && scope.isDistributed()
            || getDataPolicy() == DataPolicy.EMPTY)) {
      // the functional spec says these data policies do not support concurrent map
      // operations
      throw new UnsupportedOperationException();
    }
  }

  boolean canStoreDataLocally() {
    return getDataPolicy().withStorage();
  }

  /**
   * If the specified key is not already associated with a value, associate it with the given value.
   * This is equivalent to
   *
   * <pre>
   * if (!region.containsKey(key))
   *   return region.put(key, value);
   * else
   *   return region.get(key);
   * </pre>
   *
   * Except that the action is performed atomically.
   *
   * <i>Note that if this method returns null then there is no way to determine definitely whether
   * this operation succeeded and modified the region, or if the entry is in an invalidated state
   * and no modification occurred.</i>
   *
   * If this method does not modify the region then no listeners or other callbacks are executed. If
   * a modification does occur, then the behavior with respect to callbacks is the same as
   * {@link Region#create(Object, Object)}.
   *
   * @param key key with which the specified value is to be associated.
   * @param value the value for the new entry, which may be null meaning the new entry starts as if
   *        it had been locally invalidated.
   * @return previous value associated with specified key, or <tt>null</tt> if there was no mapping
   *         for key. A <tt>null</tt> return can also indicate that the entry in the region was
   *         previously in an invalidated state.
   *
   * @throws ClassCastException if key does not satisfy the keyConstraint
   * @throws IllegalArgumentException if the key or value is not serializable and this is a
   *         distributed region
   * @throws TimeoutException if timed out getting distributed lock for {@code Scope.GLOBAL}
   * @throws NullPointerException if key is <tt>null</tt>
   * @throws PartitionedRegionStorageException if the operation could not be completed.
   */
  public Object putIfAbsent(Object key, Object value, Object callbackArgument) {
    long startPut = CachePerfStats.getStatTime();

    return putIfAbsentTimer.record(() -> {
      checkIfConcurrentMapOpsAllowed();
      validateArguments(key, value, callbackArgument);

      // TODO ConcurrentMap.putIfAbsent() treats null as an invalidation operation
      // BUT we need to return the old value, which Invalidate isn't currently doing

      checkReadiness();
      checkForLimitedOrNoAccess();
      discoverJTA();

      // This used to call the constructor which took the old value. It
      // was modified to call the other EntryEventImpl constructor so that
      // an id will be generated by default. Null was passed in anyway.
      // generate EventID

      @Released
      EntryEventImpl event = entryEventFactory.create(this, Operation.PUT_IF_ABSENT, key, value,
          callbackArgument, false, getMyId());

      try {
        if (generateEventID()) {
          event.setNewEventId(cache.getDistributedSystem());
        }
        final Object oldValue = null;
        final boolean ifNew = true;
        final boolean ifOld = false;
        final boolean requireOldValue = true;
        if (!basicPut(event, ifNew, ifOld, oldValue, requireOldValue)) {
          return event.getOldValue();
        } else {
          if (!getDataView().isDeferredStats()) {
            getCachePerfStats().endPut(startPut, false);
          }
          return null;
        }
      } catch (EntryNotFoundException ignore) {
        return event.getOldValue();
      } finally {
        event.release();
      }
    });
  }

  @Override
  public Object putIfAbsent(Object key, Object value) {
    return putIfAbsent(key, value, null);
  }

  @Override
  public boolean remove(Object key, Object value) {
    return remove(key, value, null);
  }

  /**
   * Same as {@link #remove(Object, Object)} except a callback argument is supplied to be passed on
   * to <tt>CacheListener</tt>s and/or <tt>CacheWriter</tt>s.
   */
  public boolean remove(Object key, Object value, Object callbackArg) {
    checkIfConcurrentMapOpsAllowed();
    validateKey(key);
    checkReadiness();
    checkForLimitedOrNoAccess();

    if (value == null) {
      value = Token.INVALID;
    }

    @Released
    EntryEventImpl event =
        entryEventFactory.create(this, Operation.REMOVE, key, null, callbackArg, false, getMyId());

    try {
      if (generateEventID() && event.getEventId() == null) {
        event.setNewEventId(cache.getDistributedSystem());
      }
      discoverJTA();
      getDataView().destroyExistingEntry(event, true, value);

    } catch (EntryNotFoundException ignore) {
      return false;
    } catch (RegionDestroyedException rde) {
      if (!rde.getRegionFullPath().equals(getFullPath())) {
        // Handle when a bucket is destroyed
        throw new RegionDestroyedException(toString(), getFullPath(), rde);
      } else {
        throw rde;
      }
    } finally {
      event.release();
    }
    return true;
  }

  @Override
  public boolean replace(Object key, Object oldValue, Object newValue) {
    return replaceTimer.record(() -> replace(key, oldValue, newValue, null));
  }

  /**
   * Same as {@link #replace(Object, Object, Object)} except a callback argument is supplied to be
   * passed on to <tt>CacheListener</tt>s and/or <tt>CacheWriter</tt>s.
   */
  private boolean replace(Object key, Object expectedOldValue, Object newValue,
      Object callbackArg) {
    checkIfConcurrentMapOpsAllowed();
    if (newValue == null) {
      throw new NullPointerException();
    }

    long startPut = CachePerfStats.getStatTime();
    validateArguments(key, newValue, callbackArg);
    checkReadiness();
    checkForLimitedOrNoAccess();

    @Released
    EntryEventImpl event = entryEventFactory.create(this, Operation.REPLACE, key, newValue,
        callbackArg, false, getMyId());

    try {
      if (generateEventID()) {
        event.setNewEventId(cache.getDistributedSystem());
      }

      discoverJTA();

      // In general, expectedOldValue null is used when there is no particular
      // old value expected (it can be anything). Here, however, if null
      // is passed as expectedOldValue, then it specifically means that the
      // oldValue must actually be null (i.e. INVALID). So here we
      // change an expectedOldValue of null to the invalid token
      if (expectedOldValue == null) {
        expectedOldValue = Token.INVALID;
      }

      if (!basicPut(event, false, true, expectedOldValue, false)) {
        return false;
      } else {
        if (!getDataView().isDeferredStats()) {
          getCachePerfStats().endPut(startPut, false);
        }
        return true;
      }

    } catch (EntryNotFoundException ignore) {
      // put failed on server
      return false;
    } finally {
      event.release();
    }
  }

  @Override
  public Object replace(Object key, Object value) {
    return replaceTimer.record(() -> replaceWithCallbackArgument(key, value, null));
  }

  /**
   * Same as {@link #replace(Object, Object)} except a callback argument is supplied to be passed on
   * to <tt>CacheListener</tt>s and/or <tt>CacheWriter</tt>s.
   * <p>
   * TODO: callbackArg is always null but this method is for callbacks??
   */
  private Object replaceWithCallbackArgument(Object key, Object value, Object callbackArg) {
    long startPut = CachePerfStats.getStatTime();

    checkIfConcurrentMapOpsAllowed();

    if (value == null) {
      throw new NullPointerException();
    }

    validateArguments(key, value, callbackArg);
    checkReadiness();
    checkForLimitedOrNoAccess();

    @Released
    EntryEventImpl event =
        entryEventFactory.create(this, Operation.REPLACE, key, value, callbackArg, false,
            getMyId());

    try {
      if (generateEventID()) {
        event.setNewEventId(cache.getDistributedSystem());
      }

      discoverJTA();

      if (!basicPut(event, false, true, null, true)) {
        return null;
      } else {
        if (!getDataView().isDeferredStats()) {
          getCachePerfStats().endPut(startPut, false);
        }
        return event.getOldValue(); // may be null if was invalid
      }

    } catch (EntryNotFoundException ignore) {
      // put failed on server
      return null;
    } finally {
      event.release();
    }
  }

  // TODO: fromClient is always null
  public Object basicBridgePutIfAbsent(final Object key, Object value, boolean isObject,
      Object callbackArg, final ClientProxyMembershipID client, boolean fromClient,
      EntryEventImpl clientEvent)
      throws TimeoutException, EntryExistsException, CacheWriterException {

    EventID eventId = clientEvent.getEventId();
    long startPut = CachePerfStats.getStatTime();
    if (fromClient) {
      // If this region is also wan-enabled, then wrap that callback arg in a
      // GatewayEventCallbackArgument to store the event id.
      if (isGatewaySenderEnabled()) {
        callbackArg = new GatewaySenderEventCallbackArgument(callbackArg);
      }
    }

    @Released
    final EntryEventImpl event = entryEventFactory.create(this, Operation.PUT_IF_ABSENT, key, null,
        callbackArg, false, client.getDistributedMember(), true, eventId);

    try {
      event.setContext(client);

      // if this is a replayed operation we may already have a version tag
      event.setVersionTag(clientEvent.getVersionTag());
      event.setPossibleDuplicate(clientEvent.isPossibleDuplicate());

      // Set the new value to the input byte[] if it isn't null
      if (value != null) {
        // If the byte[] represents an object, then store it serialized
        // in a CachedDeserializable; otherwise store it directly as a byte[]
        if (isObject) {
          // The value represents an object
          event.setSerializedNewValue((byte[]) value);
        } else {
          // The value does not represent an object
          event.setNewValue(value);
        }
      }

      validateArguments(key, event.basicGetNewValue(), callbackArg);

      // cannot overwrite an existing key
      boolean ifNew = true;
      // can create a new key
      boolean ifOld = false;
      // need the old value if the create fails
      boolean requireOldValue = true;

      boolean basicPut = basicPut(event, ifNew, ifOld, null, requireOldValue);

      getCachePerfStats().endPut(startPut, false);
      stopper.checkCancelInProgress(null);

      // to fix bug 42968 call getRawOldValue instead of getOldValue
      Object oldValue = event.getRawOldValueAsHeapObject();
      if (oldValue == Token.NOT_AVAILABLE) {
        oldValue = AbstractRegion.handleNotAvailable(oldValue);
      }

      if (basicPut) {
        clientEvent.setVersionTag(event.getVersionTag());
        clientEvent.isConcurrencyConflict(event.isConcurrencyConflict());
      } else {
        if (oldValue == null) {
          // fix for 42189, putIfAbsent on server can return null if the
          // operation was not performed (oldValue in cache was null).
          // We return the INVALID token instead of null to distinguish
          // this case from successful operation
          return Token.INVALID;
        }
      }
      return oldValue;
    } finally {
      event.release();
    }
  }

  @Override
  public Version[] getSerializationVersions() {
    return null;
  }

  // TODO: fromClient is always true
  public boolean basicBridgeReplace(final Object key, Object expectedOldValue, Object value,
      boolean isObject, Object callbackArg, final ClientProxyMembershipID client,
      boolean fromClient, EntryEventImpl clientEvent)
      throws TimeoutException, EntryExistsException, CacheWriterException {

    EventID eventId = clientEvent.getEventId();
    long startPut = CachePerfStats.getStatTime();
    if (fromClient) {
      // If this region is also wan-enabled, then wrap that callback arg in a
      // GatewayEventCallbackArgument to store the event id.
      if (isGatewaySenderEnabled()) {
        callbackArg = new GatewaySenderEventCallbackArgument(callbackArg);
      }
    }

    @Released
    final EntryEventImpl event = entryEventFactory.create(this, Operation.REPLACE, key, null,
        callbackArg, false, client.getDistributedMember(), true, eventId);

    try {
      event.setContext(client);

      // Set the new value to the input byte[] if it isn't null
      if (value != null) {
        // If the byte[] represents an object, then store it serialized
        // in a CachedDeserializable; otherwise store it directly as a byte[]
        if (isObject) {
          // The value represents an object
          event.setSerializedNewValue((byte[]) value);
        } else {
          // The value does not represent an object
          event.setNewValue(value);
        }
      }

      validateArguments(key, event.basicGetNewValue(), callbackArg);

      // can overwrite an existing key
      boolean ifNew = false;
      // cannot create a new key
      boolean ifOld = true;
      boolean requireOldValue = false;

      boolean success = basicPut(event, ifNew, ifOld, expectedOldValue, requireOldValue);

      clientEvent.isConcurrencyConflict(event.isConcurrencyConflict());
      if (success) {
        clientEvent.setVersionTag(event.getVersionTag());
      }

      getCachePerfStats().endPut(startPut, false);
      stopper.checkCancelInProgress(null);

      return success;
    } finally {
      event.release();
    }
  }

  // TODO: fromClient is always true
  public Object basicBridgeReplace(final Object key, Object value, boolean isObject,
      Object callbackArg, final ClientProxyMembershipID client, boolean fromClient,
      EntryEventImpl clientEvent)
      throws TimeoutException, EntryExistsException, CacheWriterException {

    EventID eventId = clientEvent.getEventId();
    long startPut = CachePerfStats.getStatTime();
    if (fromClient) {
      // If this region is also wan-enabled, then wrap that callback arg in a
      // GatewayEventCallbackArgument to store the event id.
      if (isGatewaySenderEnabled()) {
        callbackArg = new GatewaySenderEventCallbackArgument(callbackArg);
      }
    }

    @Released
    final EntryEventImpl event = entryEventFactory.create(this, Operation.REPLACE, key, null,
        callbackArg, false, client.getDistributedMember(), true, eventId);

    try {
      event.setContext(client);

      // Set the new value to the input byte[] if it isn't null
      if (value != null) {
        // If the byte[] represents an object, then store it serialized
        // in a CachedDeserializable; otherwise store it directly as a byte[]
        if (isObject) {
          // The value represents an object
          event.setSerializedNewValue((byte[]) value);
        } else {
          // The value does not represent an object
          event.setNewValue(value);
        }
      }

      validateArguments(key, event.basicGetNewValue(), callbackArg);

      // can overwrite an existing key
      boolean ifNew = false;
      // cannot create a new key
      boolean ifOld = true;
      boolean requireOldValue = true;

      boolean succeeded = basicPut(event, ifNew, ifOld, null, requireOldValue);

      getCachePerfStats().endPut(startPut, false);
      stopper.checkCancelInProgress(null);

      clientEvent.isConcurrencyConflict(event.isConcurrencyConflict());
      if (succeeded) {
        clientEvent.setVersionTag(event.getVersionTag());
        // to fix bug 42968 call getRawOldValue instead of getOldValue
        Object oldValue = event.getRawOldValueAsHeapObject();
        if (oldValue == Token.NOT_AVAILABLE) {
          oldValue = AbstractRegion.handleNotAvailable(oldValue);
        }
        if (oldValue == null) {
          oldValue = Token.INVALID;
        }
        return oldValue;
      } else {
        return null;
      }
    } finally {
      event.release();
    }
  }

  // TODO: fromClient is always true
  public void basicBridgeRemove(Object key, Object expectedOldValue, Object callbackArg,
      ClientProxyMembershipID memberId, boolean fromClient, EntryEventImpl clientEvent)
      throws TimeoutException, EntryNotFoundException, CacheWriterException {

    if (fromClient) {
      // If this region is also wan-enabled, then wrap that callback arg in a
      // GatewayEventCallbackArgument to store the event id.
      if (isGatewaySenderEnabled()) {
        callbackArg = new GatewaySenderEventCallbackArgument(callbackArg);
      }
    }

    // Create an event and put the entry
    @Released
    final EntryEventImpl event = entryEventFactory.create(this, Operation.REMOVE, key, null,
        callbackArg, false, memberId.getDistributedMember(), true, clientEvent.getEventId());

    try {
      event.setContext(memberId);
      // we rely on exceptions to tell us that the operation didn't take
      // place. AbstractRegionMap performs the checks and throws the exception
      try {
        basicDestroy(event, true, expectedOldValue);
      } finally {
        clientEvent.setVersionTag(event.getVersionTag());
        clientEvent.setIsRedestroyedEntry(event.getIsRedestroyedEntry());
      }
    } finally {
      event.release();
    }
  }

  @Override
  public long getVersionForMember(VersionSource member) {
    throw new IllegalStateException("Operation only implemented for disk region");
  }

  /**
   * Return an IndexMap that is persisted to the disk store used by this region.
   *
   * This IndexMap should be used as the backing map for any regions that are using the Soplog
   * persistence.
   *
   * Calling this method may create a branch new index map on disk, or it may recover an index map
   * that was previously persisted, depending on whether the index previously existed.
   *
   * TODO: none of the parameters are ever used
   *
   * @param indexName the name of the index
   * @param indexedExpression the index expression
   * @param fromClause the from clause.
   *
   * @return The index map.
   *
   * @throws IllegalStateException if this region is not using soplog persistence
   *
   * @throws IllegalStateException if this index was previously persisted with a different
   *         expression or from clause.
   *
   */
  public IndexMap getIndexMap(String indexName, String indexedExpression, String fromClause) {
    return new IndexMapImpl();
  }

  @Override
  public void setInUseByTransaction(boolean value) {
    synchronized (regionExpiryLock) {
      if (value) {
        txRefCount++;
      } else {
        txRefCount--;
        assert txRefCount >= 0;
        if (txRefCount == 0) {
          if (regionTTLExpiryTask == null && regionTimeToLive > 0) {
            addTTLExpiryTask();
          }
          if (regionIdleExpiryTask == null && regionIdleTimeout > 0) {
            addIdleExpiryTask();
          }
        }
      }
    }
  }

  /**
   * Return true if the region expiry task should be rescheduled
   */
  boolean expireRegion(RegionExpiryTask regionExpiryTask, boolean distributed, boolean destroy) {
    synchronized (regionExpiryLock) {
      if (regionExpiryTask instanceof RegionTTLExpiryTask) {
        if (regionExpiryTask != regionTTLExpiryTask) {
          // We must be an old task so defer to the currently scheduled one
          return false;
        } else {
          regionTTLExpiryTask = null;
        }
      } else {
        if (regionExpiryTask != regionIdleExpiryTask) {
          // We must be an old task so defer to the currently scheduled one
          return false;
        } else {
          regionIdleExpiryTask = null;
        }
      }
      if (txRefCount > 0) {
        return false;
      }
    }
    // release the sync before doing the operation to prevent deadlock caused by r48875
    Operation op = destroy
        ? distributed ? Operation.REGION_EXPIRE_DESTROY : Operation.REGION_EXPIRE_LOCAL_DESTROY
        : distributed ? Operation.REGION_EXPIRE_INVALIDATE
            : Operation.REGION_EXPIRE_LOCAL_INVALIDATE;
    RegionEventImpl event =
        new RegionEventImpl(this, op, null, false, getMyId(), generateEventID());
    if (destroy) {
      basicDestroyRegion(event, distributed);
    } else {
      basicInvalidateRegion(event);
    }
    return true;
  }

  @VisibleForTesting
  public int testHookGetValuesInVM() {
    int result = 0;
    for (RegionEntry re : getRegionMap().regionEntries()) {
      if (re.getValueAsToken() == Token.NOT_A_TOKEN) {
        result++;
      }
    }
    return result;
  }

  @VisibleForTesting
  public int testHookGetValuesOnDisk() {
    int result = 0;
    for (RegionEntry re : getRegionMap().regionEntries()) {
      if (re.getValueAsToken() == null) {
        result++;
      }
    }
    return result;
  }

  /**
   * Send a message to all other members that can have this same region entry and return the latest
   * last access time.
   */
  long getLatestLastAccessTimeFromOthers(Object key) {
    // local regions have no other members so return 0.
    return 0L;
  }

  /**
   * Returns the number of LRU evictions done by this region.
   */
  @Override
  public long getTotalEvictions() {
    return entries.getEvictions();
  }

  void incBucketEvictions() {
    // nothing needed by default
    // override this method on BucketRegion
  }

  @Override
  public long getEvictionCounter() {
    long result = 0L;
    EvictionController evictionController = getEvictionController();
    if (evictionController != null) {
      EvictionCounters es = evictionController.getCounters();
      if (es != null) {
        result = es.getCounter();
      }
    }
    return result;
  }

  @VisibleForTesting
  public long getEvictionLimit() {
    long result = 0L;
    EvictionController evictionController = getEvictionController();
    if (evictionController != null) {
      EvictionCounters es = evictionController.getCounters();
      if (es != null) {
        result = es.getLimit();
      }
    }
    return result;
  }

  @VisibleForTesting
  public long getEvictionDestroys() {
    long result = 0;
    EvictionController evictionController = getEvictionController();
    if (evictionController != null) {
      EvictionCounters es = evictionController.getCounters();
      if (es != null) {
        result = es.getDestroys();
      }
    }
    return result;
  }

  @Override
  public EvictionController getEvictionController() {
    return getRegionMap().getEvictionController();
  }

  @Override
  public void setEvictionMaximum(int maximum) {
    EvictionController evictionController = getEvictionController();
    if (evictionController != null) {
      evictionController.setLimit(maximum);
    }
  }

  @Override
  public Statistics getEvictionStatistics() {
    Statistics result = null;
    EvictionController evictionController = getEvictionController();
    if (evictionController != null) {
      EvictionCounters es = evictionController.getCounters();
      if (es != null) {
        result = es.getStatistics();
      }
    }
    return result;
  }

  @Override
  public EvictionController getExistingController(InternalRegionArguments internalArgs) {
    return null;
  }

  @Override
  public String getNameForStats() {
    return getFullPath();
  }

  @Override
  public Lock getClientMetaDataLock() {
    return clientMetaDataLock;
  }

  @VisibleForTesting
  public boolean isMemoryThresholdReached() {
    return memoryThresholdReached.get();
  }

  void setMemoryThresholdReached(boolean reached) {
    memoryThresholdReached.set(reached);
  }

  boolean isStatisticsEnabled() {
    return statisticsEnabled;
  }

  public enum IteratorType {
    KEYS, VALUES, ENTRIES
  }

  /**
   * Used by {@link #foreachRegionEntry}.
   *
   * @since GemFire prPersistSprint2
   */
  @FunctionalInterface
  public interface RegionEntryCallback {
    void handleRegionEntry(RegionEntry regionEntry);
  }

  /**
   * Internal interface used to simulate failures when performing entry operations
   *
   * @since GemFire 5.7
   */
  @FunctionalInterface
  @VisibleForTesting
  public interface TestCallable {
    void call(LocalRegion r, Operation op, RegionEntry re);
  }

  @FunctionalInterface
  @VisibleForTesting
  interface RegionMapConstructor {
    RegionMap create(LocalRegion owner, RegionMap.Attributes attrs,
        InternalRegionArguments internalRegionArgs);
  }

  @FunctionalInterface
  @VisibleForTesting
  interface ServerRegionProxyConstructor {
    ServerRegionProxy create(Region region);
  }

  private static class DefaultServerRegionProxyConstructor implements ServerRegionProxyConstructor {
    @Override
    public ServerRegionProxy create(Region region) {
      return new ServerRegionProxy(region);
    }
  }

  /** Set view of subregions */
  private class SubregionsSet extends AbstractSet {
    private final boolean recursive;

    SubregionsSet(boolean recursive) {
      this.recursive = recursive;
    }

    @Override
    public Iterator iterator() {
      // iterates breadth-first (if recursive)
      return new Iterator() {
        private Iterator currentIterator = subregions.values().iterator();

        /** FIFO queue of iterators */
        private List queue;

        private Object nextElement;

        @Override
        public void remove() {
          throw new UnsupportedOperationException(
              "This iterator does not support modification");
        }

        @Override
        public boolean hasNext() {
          if (nextElement != null) {
            return true;
          } else {
            Object element = next(true);
            if (element != null) {
              nextElement = element;
              return true;
            } else {
              return false;
            }
          }
        }

        private boolean doHasNext() {
          return currentIterator != null && currentIterator.hasNext();
        }

        @Override
        public Object next() {
          return next(false);
        }

        /**
         * @param nullOK if true, return null instead of throwing NoSuchElementException
         * @return the next element
         */
        private Object next(boolean nullOK) {
          if (nextElement != null) {
            Object next = nextElement;
            nextElement = null;
            return next;
          }

          LocalRegion region;
          do {
            region = null;
            if (!doHasNext()) {
              if (queue == null || queue.isEmpty()) {
                if (nullOK) {
                  return null;
                } else {
                  throw new NoSuchElementException();
                }
              } else {
                currentIterator = (Iterator) queue.remove(0);
                continue;
              }
            }
            region = (LocalRegion) currentIterator.next();
          } while (region == null || !region.isInitialized() || region.isDestroyed());

          if (recursive) {
            Iterator nextIterator = region.subregions.values().iterator();
            if (nextIterator.hasNext()) {
              if (queue == null) {
                queue = new ArrayList();
              }
              queue.add(nextIterator);
            }
          }
          if (!doHasNext()) {
            if (queue == null || queue.isEmpty()) {
              currentIterator = null;
            } else {
              currentIterator = (Iterator) queue.remove(0);
            }
          }
          return region;
        }
      };
    }

    @Override
    public int size() {
      if (recursive) {
        return allSubregionsSize() - 1 /* don't count this region */;
      } else {
        return subregions.size();
      }
    }

    @Override
    public Object[] toArray() {
      List temp = new ArrayList(size());
      // do NOT use addAll or this results in stack overflow - must use iterator()
      for (Iterator iter = iterator(); iter.hasNext();) {
        temp.add(iter.next());
      }
      return temp.toArray();
    }

    @Override
    public Object[] toArray(Object[] array) {
      List temp = new ArrayList(size());
      // do NOT use addAll or this results in stack overflow - must use iterator()
      for (Iterator iter = iterator(); iter.hasNext();) {
        temp.add(iter.next());
      }
      return temp.toArray(array);
    }
  }

  /**
   * There seem to be cases where a region can be created and yet the distributed system is not yet
   * in place...
   */
  private class Stopper extends CancelCriterion {

    @Override
    public String cancelInProgress() {
      // This grossness is necessary because there are instances where the
      // region can exist without having a cache (XML creation)
      checkFailure();
      Cache cache = getCache();
      if (cache == null) {
        return "The cache is not available";
      }
      return cache.getCancelCriterion().cancelInProgress();
    }

    @Override
    public RuntimeException generateCancelledException(Throwable e) {
      // This grossness is necessary because there are instances where the
      // region can exist without having a cache (XML creation)
      checkFailure();
      Cache cache = getCache();
      if (cache == null) {
        return new CacheClosedException("No cache", e);
      }
      return cache.getCancelCriterion().generateCancelledException(e);
    }
  }

  private class EventDispatcher implements Runnable {
    /**
     * released by the release method
     */
    @Retained
    private final InternalCacheEvent event;

    private final EnumListenerEvent op;

    EventDispatcher(InternalCacheEvent event, EnumListenerEvent op) {
      if (offHeap && event instanceof EntryEventImpl) {
        // Make a copy that has its own off-heap refcount so fix bug 48837
        event = new EntryEventImpl((EntryEventImpl) event);
      }
      this.event = event;
      this.op = op;
    }

    @Override
    public void run() {
      try {
        dispatchEvent(LocalRegion.this, event, op);
      } finally {
        release();
      }
    }

    public void release() {
      if (offHeap && event instanceof EntryEventImpl) {
        ((Releasable) event).release();
      }
    }
  }
}<|MERGE_RESOLUTION|>--- conflicted
+++ resolved
@@ -1541,13 +1541,8 @@
       ClientProxyMembershipID requestingClient, EntryEventImpl clientEvent,
       boolean returnTombstones) {
     Object result = null;
-<<<<<<< HEAD
-    FutureResult thisFuture = new FutureResult(this.stopper);
-    Future otherFuture = this.getFutures.putIfAbsent(keyInfo.getKey(), thisFuture);
-=======
     FutureResult thisFuture = new FutureResult(stopper);
     Future otherFuture = (Future) getFutures.putIfAbsent(keyInfo.getKey(), thisFuture);
->>>>>>> 7fee5bf8
     // only one thread can get their future into the map for this key at a time
     if (otherFuture != null) {
       thisFuture = null;
@@ -1594,27 +1589,15 @@
               requestingClient, clientEvent, returnTombstones);
 
     } finally {
-<<<<<<< HEAD
-      if (thisFuture != null) {
-=======
       if (otherFuture == null) {
->>>>>>> 7fee5bf8
         if (result != null) {
           VersionTag tag = clientEvent == null ? null : clientEvent.getVersionTag();
           thisFuture.set(new Object[] {result, tag});
         } else {
           thisFuture.set(null);
         }
-<<<<<<< HEAD
-        this.getFutures.remove(keyInfo.getKey());
-      }
-    }
-    if (!disableCopyOnRead) {
-      result = conditionalCopy(result);
-=======
         getFutures.remove(keyInfo.getKey());
       }
->>>>>>> 7fee5bf8
     }
 
     return result;
