--- conflicted
+++ resolved
@@ -120,23 +120,4 @@
   int getConnectionCount();
 
   void emergencyClose();
-<<<<<<< HEAD
-
-  /**
-   * Used to active a thread local connection
-   *
-   * @throws InternalGemFireException when the connection is already active
-   */
-  void activate(Connection conn);
-
-  /**
-   * Used to passivate a thread local connection
-   *
-   * @throws InternalGemFireException when the connection is already passive
-   */
-  void passivate(Connection conn, boolean accessed);
-
-  Connection getConnection(Connection conn);
-=======
->>>>>>> 7fee5bf8
 }