--- conflicted
+++ resolved
@@ -33,11 +33,6 @@
 import java.util.concurrent.ScheduledExecutorService;
 import java.util.concurrent.TimeUnit;
 import java.util.concurrent.atomic.AtomicBoolean;
-<<<<<<< HEAD
-import java.util.concurrent.atomic.AtomicInteger;
-import java.util.function.Predicate;
-=======
->>>>>>> 7fee5bf8
 
 import org.apache.logging.log4j.Logger;
 
@@ -75,22 +70,13 @@
  */
 public class ConnectionManagerImpl implements ConnectionManager {
   private static final Logger logger = LogService.getLogger();
-<<<<<<< HEAD
-  public static final int NOT_WAITING = -1;
-=======
   private static final int NOT_WAITING = -1;
->>>>>>> 7fee5bf8
 
   private final String poolName;
   private final PoolStats poolStats;
   protected final long prefillRetry; // ms
-<<<<<<< HEAD
-  private final ConcurrentLinkedDeque<PooledConnection> availableConnections =
-      new ConcurrentLinkedDeque<>();
-=======
   private final AvailableConnectionManager availableConnectionManager =
       new AvailableConnectionManager();
->>>>>>> 7fee5bf8
   protected final ConnectionMap allConnectionsMap = new ConnectionMap();
   private final EndpointManager endpointManager;
   private final long idleTimeout; // make this an int
@@ -100,11 +86,7 @@
   private final InternalLogWriter securityLogWriter;
   protected final CancelCriterion cancelCriterion;
 
-<<<<<<< HEAD
-  protected final AtomicInteger connectionCount = new AtomicInteger(0);
-=======
   private final ConnectionAccounting connectionAccounting;
->>>>>>> 7fee5bf8
   protected ScheduledExecutorService backgroundProcessor;
   protected ScheduledExecutorService loadConditioningProcessor;
 
@@ -190,56 +172,16 @@
     };
   }
 
-<<<<<<< HEAD
-  private void decrementConnectionCount() {
-    int newConnectionCount = connectionCount.decrementAndGet();
-    if (newConnectionCount < minConnections) {
-=======
   private void destroyAndMaybePrefill() {
     destroyAndMaybePrefill(1);
   }
 
   private void destroyAndMaybePrefill(int count) {
     if (connectionAccounting.destroyAndIsUnderMinimum(count)) {
->>>>>>> 7fee5bf8
       startBackgroundPrefill();
     }
   }
 
-<<<<<<< HEAD
-  private boolean tryReserveConnection() {
-    int currentConnectionCount;
-    while ((currentConnectionCount = connectionCount.get()) < maxConnections) {
-      if (connectionCount.compareAndSet(currentConnectionCount, currentConnectionCount + 1)) {
-        return true;
-      }
-    }
-    return false;
-  }
-
-  /**
-   * Should only be called by a method that atomically increments @{link #connectionCount}, like
-   * {@link #tryReserveConnection()}} or {@link #forceCreateConnection(ServerLocation, Set)}.
-   */
-  private PooledConnection createPooledConnection(final ServerLocation serverLocation,
-      final Set<ServerLocation> excludedServers) {
-    PooledConnection connection = null;
-    try {
-      if (null == serverLocation) {
-        connection =
-            addConnection(connectionFactory.createClientToServerConnection(excludedServers));
-      } else {
-        connection =
-            addConnection(connectionFactory.createClientToServerConnection(serverLocation, false));
-      }
-    } finally {
-      if (connection == null) {
-        decrementConnectionCount();
-      }
-    }
-
-    return connection;
-=======
   private PooledConnection createPooledConnection()
       throws NoAvailableServersException, ServerOperationException {
     return createPooledConnection(Collections.emptySet());
@@ -259,20 +201,12 @@
   private PooledConnection createPooledConnection(ServerLocation serverLocation)
       throws ServerRefusedConnectionException, GemFireSecurityException {
     return addConnection(connectionFactory.createClientToServerConnection(serverLocation, false));
->>>>>>> 7fee5bf8
   }
 
   /**
    * Always creates a connection and may cause {@link #connectionCount} to exceed
    * {@link #maxConnections}.
    */
-<<<<<<< HEAD
-  private PooledConnection forceCreateConnection(final ServerLocation serverLocation,
-      final Set<ServerLocation> excludedServers)
-      throws ServerOperationException, NoAvailableServersException {
-    connectionCount.getAndIncrement();
-    return createPooledConnection(serverLocation, excludedServers);
-=======
   private PooledConnection forceCreateConnection(ServerLocation serverLocation)
       throws ServerRefusedConnectionException, ServerOperationException {
     connectionAccounting.create();
@@ -291,28 +225,18 @@
       throws NoAvailableServersException, ServerOperationException {
     connectionAccounting.create();
     return createPooledConnection(excludedServers);
->>>>>>> 7fee5bf8
   }
 
   private boolean checkShutdownInterruptedOrTimeout(final long timeout)
       throws PoolCancelledException {
     if (shuttingDown.get()) {
       throw new PoolCancelledException();
-<<<<<<< HEAD
     }
 
     if (Thread.currentThread().isInterrupted()) {
       return true;
     }
 
-=======
-    }
-
-    if (Thread.currentThread().isInterrupted()) {
-      return true;
-    }
-
->>>>>>> 7fee5bf8
     if (timeout < System.nanoTime()) {
       return true;
     }
@@ -336,40 +260,11 @@
 
   @Override
   public Connection borrowConnection(long acquireTimeout)
-<<<<<<< HEAD
-      throws AllConnectionsInUseException, NoAvailableServersException {
-=======
       throws AllConnectionsInUseException, NoAvailableServersException, ServerOperationException {
->>>>>>> 7fee5bf8
     long waitStart = NOT_WAITING;
     try {
       long timeout = System.nanoTime() + MILLISECONDS.toNanos(acquireTimeout);
       while (true) {
-<<<<<<< HEAD
-        PooledConnection connection = availableConnections.pollFirst();
-        if (null != connection) {
-          try {
-            connection.activate();
-            return connection;
-          } catch (ConnectionDestroyedException ignored) {
-            continue;
-          }
-        }
-
-        if (tryReserveConnection()) {
-          try {
-            connection = createPooledConnection(null, Collections.emptySet());
-            if (null != connection) {
-              return connection;
-            }
-          } catch (GemFireSecurityException | GatewayConfigurationException e) {
-            throw new ServerOperationException(e);
-          } catch (ServerRefusedConnectionException srce) {
-            throw new NoAvailableServersException(srce);
-          }
-
-          throw new NoAvailableServersException();
-=======
         PooledConnection connection = availableConnectionManager.useFirst();
         if (null != connection) {
           return connection;
@@ -390,7 +285,6 @@
               }
             }
           }
->>>>>>> 7fee5bf8
         }
 
         if (checkShutdownInterruptedOrTimeout(timeout)) {
@@ -418,24 +312,6 @@
   @Override
   public PooledConnection borrowConnection(ServerLocation server, long acquireTimeout,
       boolean onlyUseExistingCnx) throws AllConnectionsInUseException, NoAvailableServersException {
-<<<<<<< HEAD
-    PooledConnection connection = findConnection((c) -> c.getServer().equals(server));
-    if (null != connection) {
-      return connection;
-    }
-
-    if (onlyUseExistingCnx) {
-      throw new AllConnectionsInUseException();
-    }
-
-    try {
-      connection = forceCreateConnection(server, Collections.emptySet());
-      if (null != connection) {
-        return connection;
-      }
-    } catch (GemFireSecurityException e) {
-      throw new ServerOperationException(e);
-=======
     PooledConnection connection =
         availableConnectionManager.useFirst((c) -> c.getServer().equals(server));
     if (null != connection) {
@@ -449,7 +325,6 @@
     connection = forceCreateConnection(server);
     if (null != connection) {
       return connection;
->>>>>>> 7fee5bf8
     }
 
     throw new ServerConnectivityException(
@@ -458,58 +333,6 @@
 
   @Override
   public Connection exchangeConnection(final Connection oldConnection,
-<<<<<<< HEAD
-      final Set/* <ServerLocation> */ excludedServers, final long acquireTimeout)
-      throws AllConnectionsInUseException {
-
-    try {
-      PooledConnection connection = findConnection((c) -> !excludedServers.contains(c.getServer()));
-      if (null != connection) {
-        return connection;
-      }
-
-      try {
-        connection = forceCreateConnection(null, excludedServers);
-        if (null != connection) {
-          return connection;
-        }
-      } catch (GemFireSecurityException e) {
-        throw new ServerOperationException(e);
-      } catch (ServerRefusedConnectionException e) {
-        throw new NoAvailableServersException(e);
-      }
-    } finally {
-      returnConnection(oldConnection, true, true);
-    }
-
-    throw new NoAvailableServersException();
-  }
-
-  /**
-   * @param predicate to test connection against
-   * @return A PooledConnection if one matches the predicate, otherwise null.
-   */
-  private PooledConnection findConnection(Predicate<PooledConnection> predicate) {
-    for (int i = availableConnections.size(); i > 0; --i) {
-      PooledConnection connection = availableConnections.pollFirst();
-      if (null == connection) {
-        break;
-      }
-
-      if (predicate.test(connection)) {
-        try {
-          connection.activate();
-          return connection;
-        } catch (ConnectionDestroyedException ignored) {
-          continue;
-        }
-      }
-
-      availableConnections.offerLast(connection);
-    }
-
-    return null;
-=======
       final Set<ServerLocation> excludedServers, final long acquireTimeout)
       throws AllConnectionsInUseException {
 
@@ -529,7 +352,6 @@
     } finally {
       returnConnection(oldConnection, true, true);
     }
->>>>>>> 7fee5bf8
   }
 
   protected String getPoolName() {
@@ -557,17 +379,10 @@
     if (allConnectionsMap.removeConnection(connection)) {
       if (logger.isDebugEnabled()) {
         logger.debug("Invalidating connection {} connection count is now {}", connection,
-<<<<<<< HEAD
-            connectionCount);
-      }
-
-      decrementConnectionCount();
-=======
             connectionAccounting.getCount());
       }
 
       destroyAndMaybePrefill();
->>>>>>> 7fee5bf8
     }
 
     connection.internalDestroy();
@@ -588,20 +403,11 @@
       logger.debug("Invalidating {} connections to server {}", badConnections.size(), endpoint);
     }
 
-<<<<<<< HEAD
-    for (Iterator itr = badConnections.iterator(); itr.hasNext();) {
-      PooledConnection conn = (PooledConnection) itr.next();
-      conn.setShouldDestroy();
-      availableConnections.remove(conn);
-      decrementConnectionCount();
-      conn.internalDestroy();
-=======
     for (PooledConnection conn : badConnections) {
       if (conn.internalDestroy()) {
         destroyAndMaybePrefill();
         availableConnectionManager.remove(conn);
       }
->>>>>>> 7fee5bf8
     }
   }
 
@@ -615,11 +421,7 @@
     returnConnection(connection, accessed, false);
   }
 
-<<<<<<< HEAD
-  private void returnConnection(Connection connection, boolean accessed, boolean addToTail) {
-=======
   private void returnConnection(Connection connection, boolean accessed, boolean addLast) {
->>>>>>> 7fee5bf8
     assert connection instanceof PooledConnection;
     PooledConnection pooledConn = (PooledConnection) connection;
 
@@ -629,25 +431,11 @@
 
     if (pooledConn.shouldDestroy()) {
       destroyConnection(pooledConn);
-<<<<<<< HEAD
-    } else {
-      // thread local connections are already passive at this point
-      if (pooledConn.isActive()) {
-        pooledConn.passivate(accessed);
-      }
-      if (!destroyIfOverLimit(pooledConn)) {
-        if (addToTail) {
-          availableConnections.addLast(pooledConn);
-        } else {
-          availableConnections.addFirst(pooledConn);
-        }
-=======
     } else if (!destroyIfOverLimit(pooledConn)) {
       if (addLast) {
         availableConnectionManager.addLast(pooledConn, accessed);
       } else {
         availableConnectionManager.addFirst(pooledConn, accessed);
->>>>>>> 7fee5bf8
       }
     }
   }
@@ -658,28 +446,6 @@
    * @return true if connection is destroyed, otherwise false.
    */
   private boolean destroyIfOverLimit(PooledConnection connection) {
-<<<<<<< HEAD
-    int currentCount;
-    while ((currentCount = connectionCount.get()) > maxConnections) {
-      if (connectionCount.compareAndSet(currentCount, currentCount - 1)) {
-        if (allConnectionsMap.removeConnection(connection)) {
-          try {
-            PoolImpl localpool = (PoolImpl) PoolManagerImpl.getPMI().find(poolName);
-            boolean durable = false;
-            if (localpool != null) {
-              durable = localpool.isDurableClient();
-            }
-            connection.internalClose(durable || this.keepAlive);
-          } catch (Exception e) {
-            logger.warn(String.format("Error closing connection %s", connection), e);
-          }
-        } else {
-          // Not a pooled connection so undo the decrement.
-          connectionCount.getAndIncrement();
-        }
-
-        return true;
-=======
     if (connectionAccounting.tryDestroy()) {
       if (allConnectionsMap.removeConnection(connection)) {
         try {
@@ -695,7 +461,6 @@
       } else {
         // Not a pooled connection so undo the decrement.
         connectionAccounting.cancelTryDestroy();
->>>>>>> 7fee5bf8
       }
 
       return true;
@@ -785,11 +550,7 @@
 
   protected boolean prefill() {
     try {
-<<<<<<< HEAD
-      while (connectionCount.get() < minConnections) {
-=======
       while (connectionAccounting.isUnderMinimum()) {
->>>>>>> 7fee5bf8
         if (cancelCriterion.isCancelInProgress()) {
           return true;
         }
@@ -812,11 +573,7 @@
 
   @Override
   public int getConnectionCount() {
-<<<<<<< HEAD
-    return this.connectionCount.get();
-=======
     return connectionAccounting.getCount();
->>>>>>> 7fee5bf8
   }
 
   protected PoolStats getPoolStats() {
@@ -828,38 +585,6 @@
       return false;
     }
 
-<<<<<<< HEAD
-    int currentCount;
-    while ((currentCount = connectionCount.get()) < minConnections) {
-      if (connectionCount.compareAndSet(currentCount, currentCount + 1)) {
-        PooledConnection connection = null;
-        try {
-          Connection plainConnection =
-              connectionFactory.createClientToServerConnection(Collections.emptySet());
-          if (plainConnection == null) {
-            return false;
-          }
-          connection = addConnection(plainConnection);
-          connection.passivate(false);
-          getPoolStats().incPrefillConnect();
-          availableConnections.add(connection);
-          if (logger.isDebugEnabled()) {
-            logger.debug("Prefilled connection {} connection count is now {}", connection,
-                connectionCount);
-          }
-          return true;
-        } catch (ServerConnectivityException ex) {
-          logger.info(
-              String.format("Unable to prefill pool to minimum because: %s", ex.getMessage()));
-          return false;
-        } finally {
-          if (connection == null) {
-            connectionCount.decrementAndGet();
-            if (logger.isDebugEnabled()) {
-              logger.debug("Unable to prefill pool to minimum, connection count is now {}",
-                  connectionCount);
-            }
-=======
     if (connectionAccounting.tryPrefill()) {
       PooledConnection connection = null;
       try {
@@ -885,7 +610,6 @@
           if (logger.isDebugEnabled()) {
             logger.debug("Unable to prefill pool to minimum, connection count is now {}",
                 this::getConnectionCount);
->>>>>>> 7fee5bf8
           }
         }
       }
@@ -945,19 +669,11 @@
         logger.trace("Prefill Connections task running");
       }
       prefill();
-<<<<<<< HEAD
-      if (connectionCount.get() < minConnections && !cancelCriterion.isCancelInProgress()) {
-        try {
-          backgroundProcessor.schedule(new PrefillConnectionsTask(), prefillRetry,
-              MILLISECONDS);
-        } catch (RejectedExecutionException e) {
-=======
       if (connectionAccounting.isUnderMinimum() && !cancelCriterion.isCancelInProgress()) {
         try {
           backgroundProcessor.schedule(new PrefillConnectionsTask(), prefillRetry,
               MILLISECONDS);
         } catch (RejectedExecutionException ignored) {
->>>>>>> 7fee5bf8
           // ignore, the timer has been cancelled, which means we're shutting down.
         }
       } else {
@@ -1401,13 +1117,7 @@
       if (expireCount > 0) {
         getPoolStats().incIdleExpire(expireCount);
         getPoolStats().incPoolConnections(-expireCount);
-<<<<<<< HEAD
-        if (connectionCount.addAndGet(-expireCount) < minConnections) {
-          startBackgroundPrefill();
-        }
-=======
         destroyAndMaybePrefill(expireCount);
->>>>>>> 7fee5bf8
       }
 
       // now destroy all of the connections, outside the sync
