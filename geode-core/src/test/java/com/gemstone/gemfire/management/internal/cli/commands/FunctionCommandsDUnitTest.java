--- conflicted
+++ resolved
@@ -47,7 +47,6 @@
 import com.gemstone.gemfire.test.dunit.VM;
 import com.gemstone.gemfire.test.dunit.WaitCriterion;
 import com.gemstone.gemfire.test.junit.categories.DistributedTest;
-<<<<<<< HEAD
 import org.junit.Test;
 import org.junit.experimental.categories.Category;
 import org.junit.runner.RunWith;
@@ -55,8 +54,6 @@
 
 import java.util.List;
 import java.util.Properties;
-=======
->>>>>>> f702bcfe
 
 import static com.gemstone.gemfire.test.dunit.Assert.*;
 import static com.gemstone.gemfire.test.dunit.LogWriterUtils.getLogWriter;
@@ -66,10 +63,7 @@
  * Dunit class for testing gemfire function commands : execute function, destroy function, list function
  */
 @Category(DistributedTest.class)
-<<<<<<< HEAD
 @RunWith(Parameterized.class)
-=======
->>>>>>> f702bcfe
 public class FunctionCommandsDUnitTest extends CliCommandTestBase {
 
   private static final long serialVersionUID = 1L;
@@ -77,13 +71,10 @@
   private static final String REGION_ONE = "RegionOne";
   private static final String REGION_TWO = "RegionTwo";
 
-<<<<<<< HEAD
   public FunctionCommandsDUnitTest(boolean useHttpOnConnect, boolean enableAuth){
     super(useHttpOnConnect, enableAuth);
   }
 
-=======
->>>>>>> f702bcfe
   void setupWith2Regions() {
     final VM vm1 = Host.getHost(0).getVM(1);
     final VM vm2 = Host.getHost(0).getVM(2);
@@ -155,13 +146,8 @@
 
   }
 
-<<<<<<< HEAD
   public String getMemberId() {
     Cache cache = getCache();
-=======
-  public static String getMemberId() {
-    Cache cache = new FunctionCommandsDUnitTest().getCache(); // TODO: get rid of this kind of stuff
->>>>>>> f702bcfe
     return cache.getDistributedSystem().getDistributedMember().getId();
   }
 
