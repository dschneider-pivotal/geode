--- conflicted
+++ resolved
@@ -744,12 +744,9 @@
 
 
   private static void cleanupThisVM() {
-<<<<<<< HEAD
-=======
     closeCache();
     
     IpAddress.resolve_dns = true;
->>>>>>> e1c2d8e7
     SocketCreator.resolve_dns = true;
     InitialImageOperation.slowImageProcessing = 0;
     DistributionMessageObserver.setInstance(null);
